import pytest

from rasa.utils.common import raise_warning, sort_list_of_dicts_by_first_key


def test_sort_dicts_by_keys():
    test_data = [{"Z": 1}, {"A": 10}]

    expected = [{"A": 10}, {"Z": 1}]
    actual = sort_list_of_dicts_by_first_key(test_data)

    assert actual == expected


def test_raise_warning():
    with pytest.warns(UserWarning) as record:
        raise_warning("My warning.")

    assert len(record) == 1
    assert record[0].message.args[0] == "My warning."


def test_raise_deprecation():
    with pytest.warns(DeprecationWarning) as record:
        raise_warning("My warning.", DeprecationWarning)

<<<<<<< HEAD
    assert actual == expected


def test_raise_warning():
    with pytest.warns(UserWarning) as record:
        raise_warning("My warning.")

    assert len(record) == 1
    assert record[0].message.args[0] == "My warning."


def test_raise_future_warning():
    with pytest.warns(FutureWarning) as record:
        raise_warning("My future warning.")

    assert len(record) == 1
    assert record[0].message.args[0] == "My future warning."


def test_raise_deprecation():
    with pytest.warns(DeprecationWarning) as record:
        raise_warning("My warning.", DeprecationWarning)

=======
>>>>>>> 563f06da
    assert len(record) == 1
    assert record[0].message.args[0] == "My warning."
    assert isinstance(record[0].message, DeprecationWarning)<|MERGE_RESOLUTION|>--- conflicted
+++ resolved
@@ -9,22 +9,6 @@
     expected = [{"A": 10}, {"Z": 1}]
     actual = sort_list_of_dicts_by_first_key(test_data)
 
-    assert actual == expected
-
-
-def test_raise_warning():
-    with pytest.warns(UserWarning) as record:
-        raise_warning("My warning.")
-
-    assert len(record) == 1
-    assert record[0].message.args[0] == "My warning."
-
-
-def test_raise_deprecation():
-    with pytest.warns(DeprecationWarning) as record:
-        raise_warning("My warning.", DeprecationWarning)
-
-<<<<<<< HEAD
     assert actual == expected
 
 
@@ -48,8 +32,6 @@
     with pytest.warns(DeprecationWarning) as record:
         raise_warning("My warning.", DeprecationWarning)
 
-=======
->>>>>>> 563f06da
     assert len(record) == 1
     assert record[0].message.args[0] == "My warning."
     assert isinstance(record[0].message, DeprecationWarning)