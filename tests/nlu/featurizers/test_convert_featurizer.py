import numpy as np
import pytest
from typing import Text
from _pytest.monkeypatch import MonkeyPatch

<<<<<<< HEAD
from rasa.nlu.tokenizers.whitespace_tokenizer import WhitespaceTokenizer
=======
from rasa.nlu.tokenizers.convert_tokenizer import (
    ConveRTTokenizer,
    RESTRICTED_ACCESS_URL,
)
>>>>>>> 77443845
from rasa.shared.nlu.training_data.training_data import TrainingData
from rasa.shared.nlu.training_data.message import Message
from rasa.nlu.constants import TOKENS_NAMES, NUMBER_OF_SUB_TOKENS
from rasa.shared.nlu.constants import TEXT, INTENT, RESPONSE
from rasa.nlu.config import RasaNLUModelConfig
from rasa.nlu.featurizers.dense_featurizer.convert_featurizer import ConveRTFeaturizer


<<<<<<< HEAD
# TODO
#   skip tests as the ConveRT model is not publicly available anymore (see
#   https://github.com/RasaHQ/rasa/issues/6806)
=======
@pytest.mark.skip_on_windows
def test_convert_featurizer_process(component_builder, monkeypatch: MonkeyPatch):
>>>>>>> 77443845

    monkeypatch.setattr(
        ConveRTTokenizer, "_get_validated_model_url", lambda x: RESTRICTED_ACCESS_URL
    )

<<<<<<< HEAD
@pytest.mark.skip
def test_convert_featurizer_process(component_builder):
    tokenizer = WhitespaceTokenizer()
=======
    component_config = {"name": "ConveRTTokenizer", "model_url": RESTRICTED_ACCESS_URL}
    tokenizer = ConveRTTokenizer(component_config)
>>>>>>> 77443845
    featurizer = component_builder.create_component_from_class(ConveRTFeaturizer)
    sentence = "Hey how are you today ?"
    message = Message.build(text=sentence)

    td = TrainingData([message])
    tokenizer.train(td)
    tokens = featurizer.tokenize(message, attribute=TEXT)

    featurizer.process(message, tf_hub_module=featurizer.module)

    expected = np.array([2.2636216, -0.26475656, -1.1358104, -0.49751878, -1.3946456])
    expected_cls = np.array(
        [1.0251294, -0.04053932, -0.7018805, -0.82054937, -0.75054353]
    )

    seq_vecs, sent_vecs = message.get_dense_features(TEXT, [])

    seq_vecs = seq_vecs.features
    sent_vecs = sent_vecs.features

    assert len(tokens) == len(seq_vecs)
    assert np.allclose(seq_vecs[0][:5], expected, atol=1e-5)
    assert np.allclose(sent_vecs[-1][:5], expected_cls, atol=1e-5)


<<<<<<< HEAD
@pytest.mark.skip
def test_convert_featurizer_train(component_builder):
    tokenizer = WhitespaceTokenizer()
=======
@pytest.mark.skip_on_windows
def test_convert_featurizer_train(component_builder, monkeypatch: MonkeyPatch):

    monkeypatch.setattr(
        ConveRTTokenizer, "_get_validated_model_url", lambda x: RESTRICTED_ACCESS_URL
    )
    component_config = {"name": "ConveRTTokenizer", "model_url": RESTRICTED_ACCESS_URL}
    tokenizer = ConveRTTokenizer(component_config)
>>>>>>> 77443845
    featurizer = component_builder.create_component_from_class(ConveRTFeaturizer)

    sentence = "Hey how are you today ?"
    message = Message(data={TEXT: sentence})
    message.set(RESPONSE, sentence)

    td = TrainingData([message])
    tokenizer.train(td)

    tokens = featurizer.tokenize(message, attribute=TEXT)

    message.set(TOKENS_NAMES[TEXT], tokens)
    message.set(TOKENS_NAMES[RESPONSE], tokens)

    featurizer.train(
        TrainingData([message]), RasaNLUModelConfig(), tf_hub_module=featurizer.module
    )

    expected = np.array([2.2636216, -0.26475656, -1.1358104, -0.49751878, -1.3946456])
    expected_cls = np.array(
        [1.0251294, -0.04053932, -0.7018805, -0.82054937, -0.75054353]
    )

    seq_vecs, sent_vecs = message.get_dense_features(TEXT, [])

    seq_vecs = seq_vecs.features
    sent_vecs = sent_vecs.features

    assert len(tokens) == len(seq_vecs)
    assert np.allclose(seq_vecs[0][:5], expected, atol=1e-5)
    assert np.allclose(sent_vecs[-1][:5], expected_cls, atol=1e-5)

    seq_vecs, sent_vecs = message.get_dense_features(RESPONSE, [])

    seq_vecs = seq_vecs.features
    sent_vecs = sent_vecs.features

    assert len(tokens) == len(seq_vecs)
    assert np.allclose(seq_vecs[0][:5], expected, atol=1e-5)
    assert np.allclose(sent_vecs[-1][:5], expected_cls, atol=1e-5)

    seq_vecs, sent_vecs = message.get_dense_features(INTENT, [])

    assert seq_vecs is None
    assert sent_vecs is None


@pytest.mark.skip_on_windows
@pytest.mark.parametrize(
    "sentence, expected_text",
    [
        ("hello", "hello"),
        ("you're", "you re"),
        ("r. n. b.", "r n b"),
        ("rock & roll", "rock & roll"),
        ("ńöñàśçií", "ńöñàśçií"),
    ],
)
<<<<<<< HEAD
@pytest.mark.skip
def test_convert_featurizer_tokens_to_text(component_builder, sentence, expected_text):
    tokenizer = WhitespaceTokenizer()
    featurizer = component_builder.create_component_from_class(ConveRTFeaturizer)
    message = Message.build(text=sentence)
    td = TrainingData([message])
    tokenizer.train(td)
    tokens = featurizer.tokenize(message, attribute=TEXT)
=======
def test_convert_featurizer_tokens_to_text(
    sentence: Text, expected_text: Text, monkeypatch: MonkeyPatch
):

    monkeypatch.setattr(
        ConveRTTokenizer, "_get_validated_model_url", lambda x: RESTRICTED_ACCESS_URL
    )
    component_config = {"name": "ConveRTTokenizer", "model_url": RESTRICTED_ACCESS_URL}
    tokenizer = ConveRTTokenizer(component_config)
    tokens = tokenizer.tokenize(Message(data={TEXT: sentence}), attribute=TEXT)
>>>>>>> 77443845

    actual_text = ConveRTFeaturizer._tokens_to_text([tokens])[0]

    assert expected_text == actual_text


@pytest.mark.parametrize(
    "text, expected_tokens, expected_indices",
    [
        (
            "forecast for lunch",
            ["forecast", "for", "lunch"],
            [(0, 8), (9, 12), (13, 18)],
        ),
        ("hello", ["hello"], [(0, 5)]),
        ("you're", ["you", "re"], [(0, 3), (4, 6)]),
        ("r. n. b.", ["r", "n", "b"], [(0, 1), (3, 4), (6, 7)]),
        ("rock & roll", ["rock", "&", "roll"], [(0, 4), (5, 6), (7, 11)]),
        ("ńöñàśçií", ["ńöñàśçií"], [(0, 8)]),
    ],
)
@pytest.mark.skip
def test_convert_featurizer_token_edge_cases(
    component_builder, text, expected_tokens, expected_indices
):
    tokenizer = WhitespaceTokenizer()
    featurizer = component_builder.create_component_from_class(ConveRTFeaturizer)
    message = Message.build(text=text)
    td = TrainingData([message])
    tokenizer.train(td)
    tokens = featurizer.tokenize(message, attribute=TEXT)

    assert [t.text for t in tokens] == expected_tokens
    assert [t.start for t in tokens] == [i[0] for i in expected_indices]
    assert [t.end for t in tokens] == [i[1] for i in expected_indices]


@pytest.mark.parametrize(
    "text, expected_number_of_sub_tokens",
    [("Aarhus is a city", [2, 1, 1, 1]), ("sentence embeddings", [1, 3])],
)
@pytest.mark.skip
def test_convert_featurizer_number_of_sub_tokens(
    component_builder, text, expected_number_of_sub_tokens
):
    tokenizer = WhitespaceTokenizer()
    featurizer = component_builder.create_component_from_class(ConveRTFeaturizer)

    message = Message.build(text=text)
    td = TrainingData([message])
    tokenizer.train(td)

    tokens = featurizer.tokenize(message, attribute=TEXT)

    assert [
        t.get(NUMBER_OF_SUB_TOKENS) for t in tokens
    ] == expected_number_of_sub_tokens<|MERGE_RESOLUTION|>--- conflicted
+++ resolved
@@ -1,46 +1,33 @@
 import numpy as np
 import pytest
-from typing import Text
+from typing import Text, Optional, List, Tuple
+from pathlib import Path
+import os
 from _pytest.monkeypatch import MonkeyPatch
 
-<<<<<<< HEAD
 from rasa.nlu.tokenizers.whitespace_tokenizer import WhitespaceTokenizer
-=======
-from rasa.nlu.tokenizers.convert_tokenizer import (
-    ConveRTTokenizer,
-    RESTRICTED_ACCESS_URL,
-)
->>>>>>> 77443845
 from rasa.shared.nlu.training_data.training_data import TrainingData
 from rasa.shared.nlu.training_data.message import Message
 from rasa.nlu.constants import TOKENS_NAMES, NUMBER_OF_SUB_TOKENS
 from rasa.shared.nlu.constants import TEXT, INTENT, RESPONSE
 from rasa.nlu.config import RasaNLUModelConfig
-from rasa.nlu.featurizers.dense_featurizer.convert_featurizer import ConveRTFeaturizer
-
-
-<<<<<<< HEAD
-# TODO
-#   skip tests as the ConveRT model is not publicly available anymore (see
-#   https://github.com/RasaHQ/rasa/issues/6806)
-=======
-@pytest.mark.skip_on_windows
-def test_convert_featurizer_process(component_builder, monkeypatch: MonkeyPatch):
->>>>>>> 77443845
-
-    monkeypatch.setattr(
-        ConveRTTokenizer, "_get_validated_model_url", lambda x: RESTRICTED_ACCESS_URL
-    )
-
-<<<<<<< HEAD
-@pytest.mark.skip
-def test_convert_featurizer_process(component_builder):
-    tokenizer = WhitespaceTokenizer()
-=======
-    component_config = {"name": "ConveRTTokenizer", "model_url": RESTRICTED_ACCESS_URL}
-    tokenizer = ConveRTTokenizer(component_config)
->>>>>>> 77443845
-    featurizer = component_builder.create_component_from_class(ConveRTFeaturizer)
+from rasa.nlu.featurizers.dense_featurizer.convert_featurizer import (
+    ConveRTFeaturizer,
+    RESTRICTED_ACCESS_URL,
+    ORIGINAL_TF_HUB_MODULE_URL,
+)
+from rasa.exceptions import RasaException
+
+
+@pytest.mark.skip_on_windows
+def test_convert_featurizer_process(monkeypatch: MonkeyPatch):
+    tokenizer = WhitespaceTokenizer()
+
+    monkeypatch.setattr(
+        ConveRTFeaturizer, "_get_validated_model_url", lambda x: RESTRICTED_ACCESS_URL
+    )
+    component_config = {"name": "ConveRTFeaturizer", "model_url": RESTRICTED_ACCESS_URL}
+    featurizer = ConveRTFeaturizer(component_config)
     sentence = "Hey how are you today ?"
     message = Message.build(text=sentence)
 
@@ -65,21 +52,15 @@
     assert np.allclose(sent_vecs[-1][:5], expected_cls, atol=1e-5)
 
 
-<<<<<<< HEAD
-@pytest.mark.skip
-def test_convert_featurizer_train(component_builder):
-    tokenizer = WhitespaceTokenizer()
-=======
-@pytest.mark.skip_on_windows
-def test_convert_featurizer_train(component_builder, monkeypatch: MonkeyPatch):
-
-    monkeypatch.setattr(
-        ConveRTTokenizer, "_get_validated_model_url", lambda x: RESTRICTED_ACCESS_URL
-    )
-    component_config = {"name": "ConveRTTokenizer", "model_url": RESTRICTED_ACCESS_URL}
-    tokenizer = ConveRTTokenizer(component_config)
->>>>>>> 77443845
-    featurizer = component_builder.create_component_from_class(ConveRTFeaturizer)
+@pytest.mark.skip_on_windows
+def test_convert_featurizer_train(monkeypatch: MonkeyPatch):
+    tokenizer = WhitespaceTokenizer()
+
+    monkeypatch.setattr(
+        ConveRTFeaturizer, "_get_validated_model_url", lambda x: RESTRICTED_ACCESS_URL
+    )
+    component_config = {"name": "ConveRTFeaturizer", "model_url": RESTRICTED_ACCESS_URL}
+    featurizer = ConveRTFeaturizer(component_config)
 
     sentence = "Hey how are you today ?"
     message = Message(data={TEXT: sentence})
@@ -137,33 +118,27 @@
         ("ńöñàśçií", "ńöñàśçií"),
     ],
 )
-<<<<<<< HEAD
-@pytest.mark.skip
-def test_convert_featurizer_tokens_to_text(component_builder, sentence, expected_text):
-    tokenizer = WhitespaceTokenizer()
-    featurizer = component_builder.create_component_from_class(ConveRTFeaturizer)
-    message = Message.build(text=sentence)
-    td = TrainingData([message])
-    tokenizer.train(td)
-    tokens = featurizer.tokenize(message, attribute=TEXT)
-=======
 def test_convert_featurizer_tokens_to_text(
     sentence: Text, expected_text: Text, monkeypatch: MonkeyPatch
 ):
-
-    monkeypatch.setattr(
-        ConveRTTokenizer, "_get_validated_model_url", lambda x: RESTRICTED_ACCESS_URL
-    )
-    component_config = {"name": "ConveRTTokenizer", "model_url": RESTRICTED_ACCESS_URL}
-    tokenizer = ConveRTTokenizer(component_config)
-    tokens = tokenizer.tokenize(Message(data={TEXT: sentence}), attribute=TEXT)
->>>>>>> 77443845
+    tokenizer = WhitespaceTokenizer()
+
+    monkeypatch.setattr(
+        ConveRTFeaturizer, "_get_validated_model_url", lambda x: RESTRICTED_ACCESS_URL
+    )
+    component_config = {"name": "ConveRTFeaturizer", "model_url": RESTRICTED_ACCESS_URL}
+    featurizer = ConveRTFeaturizer(component_config)
+    message = Message.build(text=sentence)
+    td = TrainingData([message])
+    tokenizer.train(td)
+    tokens = featurizer.tokenize(message, attribute=TEXT)
 
     actual_text = ConveRTFeaturizer._tokens_to_text([tokens])[0]
 
     assert expected_text == actual_text
 
 
+@pytest.mark.skip_on_windows
 @pytest.mark.parametrize(
     "text, expected_tokens, expected_indices",
     [
@@ -179,12 +154,19 @@
         ("ńöñàśçií", ["ńöñàśçií"], [(0, 8)]),
     ],
 )
-@pytest.mark.skip
 def test_convert_featurizer_token_edge_cases(
-    component_builder, text, expected_tokens, expected_indices
+    text: Text,
+    expected_tokens: List[Text],
+    expected_indices: List[Tuple[int]],
+    monkeypatch: MonkeyPatch,
 ):
     tokenizer = WhitespaceTokenizer()
-    featurizer = component_builder.create_component_from_class(ConveRTFeaturizer)
+
+    monkeypatch.setattr(
+        ConveRTFeaturizer, "_get_validated_model_url", lambda x: RESTRICTED_ACCESS_URL
+    )
+    component_config = {"name": "ConveRTFeaturizer", "model_url": RESTRICTED_ACCESS_URL}
+    featurizer = ConveRTFeaturizer(component_config)
     message = Message.build(text=text)
     td = TrainingData([message])
     tokenizer.train(td)
@@ -195,16 +177,21 @@
     assert [t.end for t in tokens] == [i[1] for i in expected_indices]
 
 
+@pytest.mark.skip_on_windows
 @pytest.mark.parametrize(
     "text, expected_number_of_sub_tokens",
     [("Aarhus is a city", [2, 1, 1, 1]), ("sentence embeddings", [1, 3])],
 )
-@pytest.mark.skip
 def test_convert_featurizer_number_of_sub_tokens(
-    component_builder, text, expected_number_of_sub_tokens
+    text: Text, expected_number_of_sub_tokens: List[int], monkeypatch: MonkeyPatch
 ):
     tokenizer = WhitespaceTokenizer()
-    featurizer = component_builder.create_component_from_class(ConveRTFeaturizer)
+
+    monkeypatch.setattr(
+        ConveRTFeaturizer, "_get_validated_model_url", lambda x: RESTRICTED_ACCESS_URL
+    )
+    component_config = {"name": "ConveRTFeaturizer", "model_url": RESTRICTED_ACCESS_URL}
+    featurizer = ConveRTFeaturizer(component_config)
 
     message = Message.build(text=text)
     td = TrainingData([message])
@@ -214,4 +201,63 @@
 
     assert [
         t.get(NUMBER_OF_SUB_TOKENS) for t in tokens
-    ] == expected_number_of_sub_tokens+    ] == expected_number_of_sub_tokens
+
+
+@pytest.mark.skip_on_windows
+@pytest.mark.parametrize(
+    "model_url, exception_phrase",
+    [
+        (ORIGINAL_TF_HUB_MODULE_URL, "which does not contain the model any longer"),
+        (
+            RESTRICTED_ACCESS_URL,
+            "which is strictly reserved for pytests of Rasa Open Source only",
+        ),
+        (None, """"model_url" was not specified in the configuration"""),
+        ("", """"model_url" was not specified in the configuration"""),
+    ],
+)
+def test_raise_invalid_urls(model_url: Optional[Text], exception_phrase: Text):
+
+    component_config = {"name": "ConveRTFeaturizer", "model_url": model_url}
+    with pytest.raises(RasaException) as excinfo:
+        _ = ConveRTFeaturizer(component_config)
+
+    assert exception_phrase in str(excinfo.value)
+
+
+@pytest.mark.skip_on_windows
+def test_raise_wrong_model_directory(tmp_path: Path):
+
+    component_config = {"name": "ConveRTFeaturizer", "model_url": str(tmp_path)}
+
+    with pytest.raises(RasaException) as excinfo:
+        _ = ConveRTFeaturizer(component_config)
+
+    assert "Re-check the files inside the directory" in str(excinfo.value)
+
+
+@pytest.mark.skip_on_windows
+def test_raise_wrong_model_file(tmp_path: Path):
+
+    # create a dummy file
+    temp_file = os.path.join(tmp_path, "saved_model.pb")
+    f = open(temp_file, "wb")
+    f.close()
+    component_config = {"name": "ConveRTFeaturizer", "model_url": temp_file}
+
+    with pytest.raises(RasaException) as excinfo:
+        _ = ConveRTFeaturizer(component_config)
+
+    assert "set to the path of a file which is invalid" in str(excinfo.value)
+
+
+@pytest.mark.skip_on_windows
+def test_raise_invalid_path():
+
+    component_config = {"name": "ConveRTFeaturizer", "model_url": "saved_model.pb"}
+
+    with pytest.raises(RasaException) as excinfo:
+        _ = ConveRTFeaturizer(component_config)
+
+    assert "neither a valid remote URL nor a local directory" in str(excinfo.value)