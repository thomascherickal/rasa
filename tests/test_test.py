import asyncio
import sys
from pathlib import Path
import textwrap
from typing import Text

import pytest
from _pytest.capture import CaptureFixture
from _pytest.monkeypatch import MonkeyPatch

import rasa.utils.io
from rasa.core.agent import Agent
from rasa.core.events import UserUttered
from rasa.core.test import (
    EvaluationStore,
    WronglyClassifiedUserUtterance,
    WronglyPredictedAction,
)
from rasa.core.trackers import DialogueStateTracker
from rasa.core.training.story_writer.yaml_story_writer import YAMLStoryWriter
import rasa.model
import rasa.cli.utils
from rasa.nlu.test import NO_ENTITY
import rasa.core


def monkeypatch_get_latest_model(tmp_path: Path, monkeypatch: MonkeyPatch) -> None:
    latest_model = tmp_path / "my_test_model.tar.gz"
    monkeypatch.setattr(rasa.model, "get_latest_model", lambda: str(latest_model))


def test_get_sanitized_model_directory_when_not_passing_model(
    capsys: CaptureFixture, tmp_path: Path, monkeypatch: MonkeyPatch
):
    from rasa.test import _get_sanitized_model_directory

    monkeypatch_get_latest_model(tmp_path, monkeypatch)

    # Create a fake model on disk so that `is_file` returns `True`
    latest_model = Path(rasa.model.get_latest_model())
    latest_model.touch()

    # Input: default model file
    # => Should return containing directory
    new_modeldir = _get_sanitized_model_directory(str(latest_model))
    captured = capsys.readouterr()
    assert not captured.out
    assert new_modeldir == str(latest_model.parent)


def test_get_sanitized_model_directory_when_passing_model_file_explicitly(
    capsys: CaptureFixture, tmp_path: Path, monkeypatch: MonkeyPatch
):
    from rasa.test import _get_sanitized_model_directory

    monkeypatch_get_latest_model(tmp_path, monkeypatch)

    other_model = tmp_path / "my_test_model1.tar.gz"
    assert str(other_model) != rasa.model.get_latest_model()
    other_model.touch()

    # Input: some file
    # => Should return containing directory and print a warning
    new_modeldir = _get_sanitized_model_directory(str(other_model))
    captured = capsys.readouterr()
    assert captured.out
    assert new_modeldir == str(other_model.parent)


def test_get_sanitized_model_directory_when_passing_other_input(
    capsys: CaptureFixture, tmp_path: Path, monkeypatch: MonkeyPatch
):
    from rasa.test import _get_sanitized_model_directory

    monkeypatch_get_latest_model(tmp_path, monkeypatch)

    # Input: anything that is not an existing file
    # => Should return input
    modeldir = "random_dir"
    assert not Path(modeldir).is_file()
    new_modeldir = _get_sanitized_model_directory(modeldir)
    captured = capsys.readouterr()
    assert not captured.out
    assert new_modeldir == modeldir


@pytest.mark.parametrize(
    "targets,predictions,expected_precision,expected_fscore,expected_accuracy",
    [
        (
            ["no_entity", "location", "no_entity", "location", "no_entity"],
            ["no_entity", "location", "no_entity", "no_entity", "person"],
            1.0,
            0.6666666666666666,
            3 / 5,
        ),
        (
            ["no_entity", "no_entity", "no_entity", "no_entity", "person"],
            ["no_entity", "no_entity", "no_entity", "no_entity", "no_entity"],
            0.0,
            0.0,
            4 / 5,
        ),
    ],
)
def test_get_evaluation_metrics(
    targets, predictions, expected_precision, expected_fscore, expected_accuracy
):
    from rasa.test import get_evaluation_metrics

    report, precision, f1, accuracy = get_evaluation_metrics(
        targets, predictions, True, exclude_label=NO_ENTITY
    )

    assert f1 == expected_fscore
    assert precision == expected_precision
    assert accuracy == expected_accuracy
    assert NO_ENTITY not in report


@pytest.mark.parametrize(
    "targets,exclude_label,expected",
    [
        (
            ["no_entity", "location", "location", "location", "person"],
            NO_ENTITY,
            ["location", "person"],
        ),
        (
            ["no_entity", "location", "location", "location", "person"],
            None,
            ["no_entity", "location", "person"],
        ),
        (["no_entity"], NO_ENTITY, []),
        (["location", "location", "location"], NO_ENTITY, ["location"]),
        ([], None, []),
    ],
)
def test_get_label_set(targets, exclude_label, expected):
    from rasa.test import get_unique_labels

    actual = get_unique_labels(targets, exclude_label)
    assert set(expected) == set(actual)


async def test_e2e_warning_if_no_nlu_model(
    monkeypatch: MonkeyPatch, trained_core_model: Text, capsys: CaptureFixture
):
    from rasa.test import test_core

    # Patching is bit more complicated as we have a module `train` and function
    # with the same name 😬
    monkeypatch.setattr(
        sys.modules["rasa.test"], "_test_core", asyncio.coroutine(lambda *_, **__: True)
    )

    test_core(trained_core_model, additional_arguments={"e2e": True})

    assert "No NLU model found. Using default" in capsys.readouterr().out


def test_write_classification_errors():
    evaluation = EvaluationStore(
        action_predictions=["utter_goodbye"],
        action_targets=["utter_greet"],
        intent_predictions=["goodbye"],
        intent_targets=["greet"],
        entity_predictions=None,
        entity_targets=None,
    )
    events = [
        WronglyClassifiedUserUtterance(
            UserUttered("Hello", {"name": "goodbye"}), evaluation
        ),
        WronglyPredictedAction("utter_greet", "utter_goodbye"),
    ]
    tracker = DialogueStateTracker.from_events("default", events)
    dump = YAMLStoryWriter().dumps(tracker.as_story().story_steps)
    assert (
        dump.strip()
        == textwrap.dedent(
            """
        version: "2.0"
        stories:
        - story: default
          steps:
          - intent: greet  # predicted: goodbye: Hello
            user: |-
              Hello
          - action: utter_greet  # predicted: utter_goodbye

    """
        ).strip()
    )


def test_log_failed_stories(tmp_path: Path):
    path = str(tmp_path / "stories.yml")
    rasa.core.test._log_stories([], path)

    dump = rasa.utils.io.read_file(path)

    assert dump.startswith("#")
    assert len(dump.split("\n")) == 1


<<<<<<< HEAD
    agent_load.assert_called_once()
    _, _, kwargs = agent_load.mock_calls[0]
    assert isinstance(kwargs["interpreter"], RegexInterpreter)


@pytest.mark.parametrize(
    "entity_predictions,entity_targets",
    [
        (
            [{"text": "hi, how are you", "start": 4, "end": 7, "entity": "aa"}],
            [
                {"text": "hi, how are you", "start": 0, "end": 2, "entity": "bb"},
                {"text": "hi, how are you", "start": 4, "end": 7, "entity": "aa"},
            ],
        ),
        (
            [
                {"text": "hi, how are you", "start": 0, "end": 2, "entity": "bb"},
                {"text": "hi, how are you", "start": 4, "end": 7, "entity": "aa"},
            ],
            [
                {"text": "hi, how are you", "start": 0, "end": 2, "entity": "bb"},
                {"text": "hi, how are you", "start": 4, "end": 7, "entity": "aa"},
            ],
        ),
        (
            [
                {"text": "hi, how are you", "start": 0, "end": 2, "entity": "bb"},
                {"text": "hi, how are you", "start": 4, "end": 7, "entity": "aa"},
            ],
            [{"text": "hi, how are you", "start": 4, "end": 7, "entity": "aa"},],
        ),
        (
            [
                {
                    "text": "Tanja is currently in Munich, but she lives in Berlin",
                    "start": 0,
                    "end": 5,
                    "entity": "person",
                },
                {
                    "text": "Tanja is currently in Munich, but she lives in Berlin",
                    "start": 22,
                    "end": 28,
                    "entity": "city",
                },
                {
                    "text": "Tanja is currently in Munich, but she lives in Berlin",
                    "start": 47,
                    "end": 53,
                    "entity": "city",
                },
            ],
            [
                {
                    "text": "Tanja is currently in Munich, but she lives in Berlin",
                    "start": 22,
                    "end": 28,
                    "entity": "city",
                },
            ],
        ),
        (
            [
                {
                    "text": "Tanja is currently in Munich, but she lives in Berlin",
                    "start": 0,
                    "end": 5,
                    "entity": "person",
                },
                {
                    "text": "Tanja is currently in Munich, but she lives in Berlin",
                    "start": 47,
                    "end": 53,
                    "entity": "city",
                },
            ],
            [
                {
                    "text": "Tanja is currently in Munich, but she lives in Berlin",
                    "start": 22,
                    "end": 28,
                    "entity": "city",
                },
                {
                    "text": "Tanja is currently in Munich, but she lives in Berlin",
                    "start": 47,
                    "end": 53,
                    "entity": "city",
                },
            ],
        ),
        (
            [
                {
                    "text": "Tanja is currently in Munich, but she lives in Berlin",
                    "start": 47,
                    "end": 53,
                    "entity": "city",
                }
            ],
            [
                {
                    "text": "Tanja is currently in Munich, but she lives in Berlin",
                    "start": 0,
                    "end": 5,
                    "entity": "person",
                },
                {
                    "text": "Tanja is currently in Munich, but she lives in Berlin",
                    "start": 22,
                    "end": 28,
                    "entity": "city",
                },
                {
                    "text": "Tanja is currently in Munich, but she lives in Berlin",
                    "start": 47,
                    "end": 53,
                    "entity": "city",
                },
            ],
        ),
    ],
)
def test_evaluation_store_serialise(entity_predictions, entity_targets):
    from rasa.core.test import EvaluationStore
    from rasa.nlu.training_data.formats.readerwriter import TrainingDataWriter

    store = EvaluationStore(
        entity_predictions=entity_predictions, entity_targets=entity_targets
    )

    targets, predictions = store.serialise()

    assert len(targets) == len(predictions)

    i_pred = 0
    i_target = 0
    for i, prediction in enumerate(predictions):
        target = targets[i]
        if prediction != "None" and target != "None":
            predicted = entity_predictions[i_pred]
            assert prediction == TrainingDataWriter.generate_entity(
                predicted.get("text"), predicted
            )
            assert predicted.get("start") == entity_targets[i_target].get("start")
            assert predicted.get("end") == entity_targets[i_target].get("end")

        if prediction != "None":
            i_pred += 1
        if target != "None":
            i_target += 1
=======
async def test_test_does_not_use_rules(tmp_path: Path, default_agent: Agent):
    from rasa.core.test import _generate_trackers

    test_file = tmp_path / "test.yml"
    test_name = "my test story"
    tests = f"""
stories:
- story: {test_name}
  steps:
  - intent: greet
  - action: utter_greet

rules:
- rule: rule which is ignored
  steps:
  - intent: greet
  - action: utter_greet
    """

    test_file.write_text(tests)

    test_trackers = await _generate_trackers(str(test_file), default_agent)
    assert len(test_trackers) == 1
    assert test_trackers[0].sender_id == test_name
>>>>>>> fca39512
<|MERGE_RESOLUTION|>--- conflicted
+++ resolved
@@ -204,12 +204,6 @@
     assert len(dump.split("\n")) == 1
 
 
-<<<<<<< HEAD
-    agent_load.assert_called_once()
-    _, _, kwargs = agent_load.mock_calls[0]
-    assert isinstance(kwargs["interpreter"], RegexInterpreter)
-
-
 @pytest.mark.parametrize(
     "entity_predictions,entity_targets",
     [
@@ -357,7 +351,8 @@
             i_pred += 1
         if target != "None":
             i_target += 1
-=======
+
+
 async def test_test_does_not_use_rules(tmp_path: Path, default_agent: Agent):
     from rasa.core.test import _generate_trackers
 
@@ -381,5 +376,4 @@
 
     test_trackers = await _generate_trackers(str(test_file), default_agent)
     assert len(test_trackers) == 1
-    assert test_trackers[0].sender_id == test_name
->>>>>>> fca39512
+    assert test_trackers[0].sender_id == test_name