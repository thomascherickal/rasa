--- conflicted
+++ resolved
@@ -162,12 +162,6 @@
         persistor = create_persistor(config)
         trainer.persist("test_agents", persistor, agent_name)
 
-<<<<<<< HEAD
-    train("config_mitie.json", "test_agent_mitie")
-    train("config_spacy.json", "test_agent_spacy_sklearn")
-    train("config_mitie_sklearn.json", "test_agent_mitie_sklearn")
-=======
-    train("sample_configs/config_mitie.json", "test_model_mitie")
-    train("sample_configs/config_spacy.json", "test_model_spacy_sklearn")
-    train("sample_configs/config_mitie_sklearn.json", "test_model_mitie_sklearn")
->>>>>>> 22343499
+    train("sample_configs/config_mitie.json", "test_agent_mitie")
+    train("sample_configs/config_spacy.json", "test_agent_spacy_sklearn")
+    train("sample_configs/config_mitie_sklearn.json", "test_agent_mitie_sklearn")