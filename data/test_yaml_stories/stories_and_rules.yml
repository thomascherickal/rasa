--- conflicted
+++ resolved
@@ -1,13 +1,8 @@
 rules:
 - rule: rule 1
   steps:
-<<<<<<< HEAD
-  - form: loop_q_form
+  - active_loop: loop_q_form
   - slot_was_set: requested_slot
-=======
-  - active_loop: loop_q_form
-  - slot: requested_slot
->>>>>>> 438ec929
     value: some_slot
   - ...
   - intent: inform
@@ -17,13 +12,8 @@
 
 - rule: rule 2
   steps:
-<<<<<<< HEAD
-  - form: loop_q_form
+  - active_loop: loop_q_form
   - slot_was_set: requested_slot
-=======
-  - active_loop: loop_q_form
-  - slot: requested_slot
->>>>>>> 438ec929
     value: some_slot
   - ...
   - intent: explain
@@ -35,13 +25,8 @@
   steps:
   - active_loop: loop_q_form
   - ...
-<<<<<<< HEAD
-  - form: null
+  - active_loop: null
   - slot_was_set: null
-=======
-  - active_loop: null
-  - slot: null
->>>>>>> 438ec929
   - action: stop_q_form
 
 stories:
