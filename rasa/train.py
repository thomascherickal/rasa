import asyncio
import os
import tempfile
from contextlib import ExitStack
from typing import (
    Text,
    NamedTuple,
    Tuple,
    Optional,
    List,
    Union,
    Dict,
)

import rasa.core.interpreter
from rasa.shared.nlu.interpreter import NaturalLanguageInterpreter
from rasa.shared.importers.importer import TrainingDataImporter
from rasa import model, telemetry
from rasa.model import FingerprintComparisonResult
from rasa.shared.core.domain import Domain
import rasa.shared.utils.common
from rasa.nlu.model import Interpreter
import rasa.utils.common
import rasa.shared.utils.common
from rasa.utils.common import TempDirectoryPath

from rasa.shared.utils.cli import (
    print_success,
    print_warning,
)
import rasa.shared.exceptions
import rasa.shared.utils.io
from rasa.shared.constants import (
    DEFAULT_MODELS_PATH,
    DEFAULT_CORE_SUBDIRECTORY_NAME,
    DEFAULT_NLU_SUBDIRECTORY_NAME,
)

from rasa.core.agent import Agent

CODE_CORE_NEEDS_TO_BE_RETRAINED = 0b0001
CODE_NLU_NEEDS_TO_BE_RETRAINED = 0b0010
CODE_NLG_NEEDS_TO_BE_RETRAINED = 0b0100
CODE_FORCED_TRAINING = 0b1000


class TrainingResult(NamedTuple):
    """Holds information about the results of training."""

    model: Optional[Text] = None
    code: int = 0


def train(
    domain: Text,
    config: Text,
    training_files: Union[Text, List[Text]],
    output: Text = DEFAULT_MODELS_PATH,
    dry_run: bool = False,
    force_training: bool = False,
    fixed_model_name: Optional[Text] = None,
    persist_nlu_training_data: bool = False,
    core_additional_arguments: Optional[Dict] = None,
    nlu_additional_arguments: Optional[Dict] = None,
    loop: Optional[asyncio.AbstractEventLoop] = None,
    model_to_finetune: Optional[Text] = None,
    finetuning_epoch_fraction: float = 1.0,
) -> TrainingResult:
    """Runs Rasa Core and NLU training in `async` loop.

    Args:
        domain: Path to the domain file.
        config: Path to the config for Core and NLU.
        training_files: Paths to the training data for Core and NLU.
        output: Output path.
        dry_run: If `True` then no training will be done, and the information about
            whether the training needs to be done will be printed.
        force_training: If `True` retrain model even if data has not changed.
        fixed_model_name: Name of model to be stored.
        persist_nlu_training_data: `True` if the NLU training data should be persisted
            with the model.
        core_additional_arguments: Additional training parameters for core training.
        nlu_additional_arguments: Additional training parameters forwarded to training
            method of each NLU component.
        loop: Optional EventLoop for running coroutines.
        model_to_finetune: Optional path to a model which should be finetuned or
            a directory in case the latest trained model should be used.
        finetuning_epoch_fraction: The fraction currently specified training epochs
            in the model configuration which should be used for finetuning.

    Returns:
        An instance of `TrainingResult`.
    """
    return rasa.utils.common.run_in_loop(
        train_async(
            domain=domain,
            config=config,
            training_files=training_files,
            output=output,
            dry_run=dry_run,
            force_training=force_training,
            fixed_model_name=fixed_model_name,
            persist_nlu_training_data=persist_nlu_training_data,
            core_additional_arguments=core_additional_arguments,
            nlu_additional_arguments=nlu_additional_arguments,
            model_to_finetune=model_to_finetune,
            finetuning_epoch_fraction=finetuning_epoch_fraction,
        ),
        loop,
    )


async def train_async(
    domain: Union[Domain, Text],
    config: Text,
    training_files: Optional[Union[Text, List[Text]]],
    output: Text = DEFAULT_MODELS_PATH,
    dry_run: bool = False,
    force_training: bool = False,
    fixed_model_name: Optional[Text] = None,
    persist_nlu_training_data: bool = False,
    core_additional_arguments: Optional[Dict] = None,
    nlu_additional_arguments: Optional[Dict] = None,
    model_to_finetune: Optional[Text] = None,
    finetuning_epoch_fraction: float = 1.0,
) -> TrainingResult:
    """Trains a Rasa model (Core and NLU).

    Args:
        domain: Path to the domain file.
        config: Path to the config for Core and NLU.
        training_files: Paths to the training data for Core and NLU.
        output_path: Output path.
        dry_run: If `True` then no training will be done, and the information about
            whether the training needs to be done will be printed.
        force_training: If `True` retrain model even if data has not changed.
        fixed_model_name: Name of model to be stored.
        persist_nlu_training_data: `True` if the NLU training data should be persisted
            with the model.
        core_additional_arguments: Additional training parameters for core training.
        nlu_additional_arguments: Additional training parameters forwarded to training
            method of each NLU component.
        model_to_finetune: Optional path to a model which should be finetuned or
            a directory in case the latest trained model should be used.
        finetuning_epoch_fraction: The fraction currently specified training epochs
            in the model configuration which should be used for finetuning.

    Returns:
        An instance of `TrainingResult`.
    """
    file_importer = TrainingDataImporter.load_from_config(
        config, domain, training_files
    )
    with TempDirectoryPath(tempfile.mkdtemp()) as train_path:
        domain = await file_importer.get_domain()

        if domain.is_empty():
            nlu_model = await handle_domain_if_not_exists(
                file_importer, output, fixed_model_name
            )
            return TrainingResult(model=nlu_model)

        return await _train_async_internal(
            file_importer,
            train_path,
            output,
            dry_run,
            force_training,
            fixed_model_name,
            persist_nlu_training_data,
            core_additional_arguments=core_additional_arguments,
            nlu_additional_arguments=nlu_additional_arguments,
            model_to_finetune=model_to_finetune,
            finetuning_epoch_fraction=finetuning_epoch_fraction,
        )


async def handle_domain_if_not_exists(
    file_importer: TrainingDataImporter, output_path, fixed_model_name
):
    """Trains only the nlu model and prints a warning about missing domain."""
    nlu_model_only = await _train_nlu_with_validated_data(
        file_importer, output=output_path, fixed_model_name=fixed_model_name
    )
    rasa.shared.utils.cli.print_warning(
        "Core training was skipped because no valid domain file was found. "
        "Only an NLU-model was created. Please specify a valid domain using "
        "the '--domain' argument or check if the provided domain file exists."
    )
    return nlu_model_only


def dry_run_result(
    fingerprint_comparison: FingerprintComparisonResult,
) -> Tuple[int, List[Text]]:
    """Returns a dry run result.

    Args:
        fingerprint_comparison: A result of fingerprint comparison operation.

    Returns:
        A tuple where the first element is the result code and the second
        is the list of human-readable texts that need to be printed to the end user.
    """
    code = 0
    texts = []

    if fingerprint_comparison.force_training:
        code = CODE_FORCED_TRAINING
        texts.append("The training was forced.")
        return code, texts

    if fingerprint_comparison.core:
        code += CODE_CORE_NEEDS_TO_BE_RETRAINED
        texts.append("Core model should be retrained.")

    if fingerprint_comparison.nlu:
        code += CODE_NLU_NEEDS_TO_BE_RETRAINED
        texts.append("NLU model should be retrained.")

    if fingerprint_comparison.nlg:
        code += CODE_NLG_NEEDS_TO_BE_RETRAINED
        texts.append("Responses in the domain should be updated.")

    if code == 0:
        texts.append("No training required.")

    return code, texts


async def _train_async_internal(
    file_importer: TrainingDataImporter,
    train_path: Text,
    output_path: Text,
    dry_run: bool,
    force_training: bool,
    fixed_model_name: Optional[Text],
    persist_nlu_training_data: bool,
    core_additional_arguments: Optional[Dict] = None,
    nlu_additional_arguments: Optional[Dict] = None,
    model_to_finetune: Optional[Text] = None,
    finetuning_epoch_fraction: float = 1.0,
) -> TrainingResult:
    """Trains a Rasa model (Core and NLU). Use only from `train_async`.

    Args:
        file_importer: `TrainingDataImporter` which supplies the training data.
        train_path: Directory in which to train the model.
        output_path: Output path.
        dry_run: If `True` then no training will be done, and the information about
            whether the training needs to be done will be printed.
        force_training: If `True` retrain model even if data has not changed.
        fixed_model_name: Name of model to be stored.
        persist_nlu_training_data: `True` if the NLU training data should be persisted
            with the model.
        core_additional_arguments: Additional training parameters for core training.
        nlu_additional_arguments: Additional training parameters forwarded to training
            method of each NLU component.
        model_to_finetune: Optional path to a model which should be finetuned or
            a directory in case the latest trained model should be used.
        finetuning_epoch_fraction: The fraction currently specified training epochs
            in the model configuration which should be used for finetuning.

    Returns:
        An instance of `TrainingResult`.
    """
    stories, nlu_data = await asyncio.gather(
        file_importer.get_stories(), file_importer.get_nlu_data()
    )

    new_fingerprint = await model.model_fingerprint(file_importer)
    old_model = model.get_latest_model(output_path)

    fingerprint_comparison = model.should_retrain(
        new_fingerprint, old_model, train_path, force_training=force_training
    )

    if dry_run:
        code, texts = dry_run_result(fingerprint_comparison)
        for text in texts:
            print_warning(text) if code > 0 else print_success(text)
        return TrainingResult(code=code)

    if nlu_data.has_e2e_examples():
        rasa.shared.utils.common.mark_as_experimental_feature("end-to-end training")

    if stories.is_empty() and nlu_data.contains_no_pure_nlu_data():
        rasa.shared.utils.cli.print_error(
            "No training data given. Please provide stories and NLU data in "
            "order to train a Rasa model using the '--data' argument."
        )
        return TrainingResult()

    if stories.is_empty():
        rasa.shared.utils.cli.print_warning(
            "No stories present. Just a Rasa NLU model will be trained."
        )
        trained_model = await _train_nlu_with_validated_data(
            file_importer,
            output=output_path,
            fixed_model_name=fixed_model_name,
            persist_nlu_training_data=persist_nlu_training_data,
            additional_arguments=nlu_additional_arguments,
            model_to_finetune=model_to_finetune,
            finetuning_epoch_fraction=finetuning_epoch_fraction,
        )
        return TrainingResult(model=trained_model)

    # We will train nlu if there are any nlu example, including from e2e stories.
    if nlu_data.contains_no_pure_nlu_data() and not nlu_data.has_e2e_examples():
        rasa.shared.utils.cli.print_warning(
            "No NLU data present. Just a Rasa Core model will be trained."
        )
        trained_model = await _train_core_with_validated_data(
            file_importer,
            output=output_path,
            fixed_model_name=fixed_model_name,
            additional_arguments=core_additional_arguments,
            model_to_finetune=model_to_finetune,
            finetuning_epoch_fraction=finetuning_epoch_fraction,
        )

        return TrainingResult(model=trained_model)

    new_fingerprint = await model.model_fingerprint(file_importer)
    old_model = model.get_latest_model(output_path)

    if not force_training:
        fingerprint_comparison = model.should_retrain(
            new_fingerprint,
            old_model,
            train_path,
            has_e2e_examples=nlu_data.has_e2e_examples(),
        )
    else:
        fingerprint_comparison = FingerprintComparisonResult(force_training=True)

    if fingerprint_comparison.is_training_required():
        async with telemetry.track_model_training(
            file_importer, model_type="rasa",
        ):
            await _do_training(
                file_importer,
                output_path=output_path,
                train_path=train_path,
                fingerprint_comparison_result=fingerprint_comparison,
                fixed_model_name=fixed_model_name,
                persist_nlu_training_data=persist_nlu_training_data,
                core_additional_arguments=core_additional_arguments,
                nlu_additional_arguments=nlu_additional_arguments,
                old_model_zip_path=old_model,
                model_to_finetune=model_to_finetune,
                finetuning_epoch_fraction=finetuning_epoch_fraction,
            )
        trained_model = model.package_model(
            fingerprint=new_fingerprint,
            output_directory=output_path,
            train_path=train_path,
            fixed_model_name=fixed_model_name,
        )
        return TrainingResult(model=trained_model)

    rasa.shared.utils.cli.print_success(
        "Nothing changed. You can use the old model stored at '{}'."
        "".format(os.path.abspath(old_model))
    )
    return TrainingResult(model=old_model)


async def _do_training(
    file_importer: TrainingDataImporter,
    output_path: Text,
    train_path: Text,
    fingerprint_comparison_result: Optional[FingerprintComparisonResult] = None,
    fixed_model_name: Optional[Text] = None,
    persist_nlu_training_data: bool = False,
    core_additional_arguments: Optional[Dict] = None,
    nlu_additional_arguments: Optional[Dict] = None,
    old_model_zip_path: Optional[Text] = None,
    model_to_finetune: Optional["Text"] = None,
    finetuning_epoch_fraction: float = 1.0,
):
    if not fingerprint_comparison_result:
        fingerprint_comparison_result = FingerprintComparisonResult()

    interpreter_path = None
    if fingerprint_comparison_result.should_retrain_nlu():
        model_path = await _train_nlu_with_validated_data(
            file_importer,
            output=output_path,
            train_path=train_path,
            fixed_model_name=fixed_model_name,
            persist_nlu_training_data=persist_nlu_training_data,
            additional_arguments=nlu_additional_arguments,
            model_to_finetune=model_to_finetune,
            finetuning_epoch_fraction=finetuning_epoch_fraction,
        )
        interpreter_path = os.path.join(model_path, DEFAULT_NLU_SUBDIRECTORY_NAME)
    else:
        rasa.shared.utils.cli.print_color(
            "NLU data/configuration did not change. No need to retrain NLU model.",
            color=rasa.shared.utils.io.bcolors.OKBLUE,
        )

    if fingerprint_comparison_result.should_retrain_core():
        await _train_core_with_validated_data(
            file_importer,
            output=output_path,
            train_path=train_path,
            fixed_model_name=fixed_model_name,
            additional_arguments=core_additional_arguments,
            interpreter=_load_interpreter(interpreter_path)
            or _interpreter_from_previous_model(old_model_zip_path),
            model_to_finetune=model_to_finetune,
            finetuning_epoch_fraction=finetuning_epoch_fraction,
        )
    elif fingerprint_comparison_result.should_retrain_nlg():
        rasa.shared.utils.cli.print_color(
            "Core stories/configuration did not change. "
            "Only the templates section has been changed. A new model with "
            "the updated templates will be created.",
            color=rasa.shared.utils.io.bcolors.OKBLUE,
        )
        await model.update_model_with_new_domain(file_importer, train_path)
    else:
        rasa.shared.utils.cli.print_color(
            "Core stories/configuration did not change. No need to retrain Core model.",
            color=rasa.shared.utils.io.bcolors.OKBLUE,
        )


def _load_interpreter(
    interpreter_path: Optional[Text],
) -> Optional[NaturalLanguageInterpreter]:
    if interpreter_path:
        return rasa.core.interpreter.create_interpreter(interpreter_path)

    return None


def _interpreter_from_previous_model(
    old_model_zip_path: Optional[Text],
) -> Optional[NaturalLanguageInterpreter]:
    if not old_model_zip_path:
        return None

    with model.unpack_model(old_model_zip_path) as unpacked:
        _, old_nlu = model.get_model_subdirectories(unpacked)
        return rasa.core.interpreter.create_interpreter(old_nlu)


def train_core(
    domain: Union[Domain, Text],
    config: Text,
    stories: Text,
    output: Text,
    train_path: Optional[Text] = None,
    fixed_model_name: Optional[Text] = None,
    additional_arguments: Optional[Dict] = None,
    model_to_finetune: Optional[Text] = None,
    finetuning_epoch_fraction: float = 1.0,
) -> Optional[Text]:
    return rasa.utils.common.run_in_loop(
        train_core_async(
            domain=domain,
            config=config,
            stories=stories,
            output=output,
            train_path=train_path,
            fixed_model_name=fixed_model_name,
            additional_arguments=additional_arguments,
            model_to_finetune=model_to_finetune,
            finetuning_epoch_fraction=finetuning_epoch_fraction,
        )
    )


async def train_core_async(
    domain: Union[Domain, Text],
    config: Text,
    stories: Text,
    output: Text,
    train_path: Optional[Text] = None,
    fixed_model_name: Optional[Text] = None,
    additional_arguments: Optional[Dict] = None,
    model_to_finetune: Optional[Text] = None,
    finetuning_epoch_fraction: float = 1.0,
) -> Optional[Text]:
    """Trains a Core model.

    Args:
        domain: Path to the domain file.
        config: Path to the config file for Core.
        stories: Path to the Core training data.
        output: Output path.
        train_path: If `None` the model will be trained in a temporary
            directory, otherwise in the provided directory.
        fixed_model_name: Name of model to be stored.
        additional_arguments: Additional training parameters.
        model_to_finetune: Optional path to a model which should be finetuned or
            a directory in case the latest trained model should be used.
        finetuning_epoch_fraction: The fraction currently specified training epochs
            in the model configuration which should be used for finetuning.

    Returns:
        If `train_path` is given it returns the path to the model archive,
        otherwise the path to the directory with the trained model files.

    """
    file_importer = TrainingDataImporter.load_core_importer_from_config(
        config, domain, [stories]
    )
    stories, nlu_data, domain = await asyncio.gather(
        file_importer.get_stories(),
        file_importer.get_nlu_data(),
        file_importer.get_domain(),
    )

    if nlu_data.has_e2e_examples():
        rasa.shared.utils.cli.print_error(
            "Stories file contains e2e stories. Please train using `rasa train` so that"
            " the NLU model is also trained."
        )
        return None

    if domain.is_empty():
        rasa.shared.utils.cli.print_error(
            "Core training was skipped because no valid domain file was found. "
            "Please specify a valid domain using '--domain' argument or check "
            "if the provided domain file exists."
        )
        return None

    if not stories:
        rasa.shared.utils.cli.print_error(
            "No stories given. Please provide stories in order to "
            "train a Rasa Core model using the '--stories' argument."
        )
        return

    return await _train_core_with_validated_data(
        file_importer,
        output=output,
        train_path=train_path,
        fixed_model_name=fixed_model_name,
        additional_arguments=additional_arguments,
        model_to_finetune=model_to_finetune,
        finetuning_epoch_fraction=finetuning_epoch_fraction,
    )


async def _train_core_with_validated_data(
    file_importer: TrainingDataImporter,
    output: Text,
    train_path: Optional[Text] = None,
    fixed_model_name: Optional[Text] = None,
    additional_arguments: Optional[Dict] = None,
    interpreter: Optional[Interpreter] = None,
    model_to_finetune: Optional["Text"] = None,
    finetuning_epoch_fraction: float = 1.0,
) -> Optional[Text]:
    """Train Core with validated training and config data."""
    import rasa.core.train

    with ExitStack() as stack:
        if train_path:
            # If the train path was provided, do nothing on exit.
            _train_path = train_path
        else:
            # Otherwise, create a temp train path and clean it up on exit.
            _train_path = stack.enter_context(TempDirectoryPath(tempfile.mkdtemp()))

        # normal (not compare) training
        rasa.shared.utils.cli.print_color(
            "Training Core model...", color=rasa.shared.utils.io.bcolors.OKBLUE
        )
        domain, config = await asyncio.gather(
            file_importer.get_domain(), file_importer.get_config()
        )

        if model_to_finetune:
            rasa.shared.utils.common.mark_as_experimental_feature(
                "Incremental Training feature"
            )
            model_to_finetune = await _core_model_for_finetuning(
                model_to_finetune,
                file_importer=file_importer,
                finetuning_epoch_fraction=finetuning_epoch_fraction,
            )

            if not model_to_finetune:
                rasa.shared.utils.cli.print_error_and_exit(
                    f"No Core model for finetuning found. Please make sure to either "
                    f"specify a path to a previous model or to have a finetunable "
                    f"model within the directory '{output}'."
                )

        async with telemetry.track_model_training(
            file_importer,
            model_type="core",
            is_finetuning=model_to_finetune is not None,
        ):
            await rasa.core.train(
                domain_file=domain,
                training_resource=file_importer,
                output_path=os.path.join(_train_path, DEFAULT_CORE_SUBDIRECTORY_NAME),
                policy_config=config,
                additional_arguments=additional_arguments,
                interpreter=interpreter,
                model_to_finetune=model_to_finetune,
            )
        rasa.shared.utils.cli.print_color(
            "Core model training completed.", color=rasa.shared.utils.io.bcolors.OKBLUE
        )

        if train_path is None:
            # Only Core was trained.
            new_fingerprint = await model.model_fingerprint(file_importer)
            return model.package_model(
                fingerprint=new_fingerprint,
                output_directory=output,
                train_path=_train_path,
                fixed_model_name=fixed_model_name,
                model_prefix="core-",
            )

        return _train_path


<<<<<<< HEAD
async def train_nlu(
=======
async def _core_model_for_finetuning(
    model_to_finetune: Text,
    file_importer: TrainingDataImporter,
    finetuning_epoch_fraction: float = 1.0,
) -> Optional[Agent]:
    path_to_archive = model.get_model_for_finetuning(model_to_finetune)
    if not path_to_archive:
        return None

    rasa.shared.utils.cli.print_info(
        f"Loading Core model from {path_to_archive} for finetuning...",
    )

    with model.unpack_model(path_to_archive) as unpacked:
        new_fingerprint = await model.model_fingerprint(file_importer)
        old_fingerprint = model.fingerprint_from_path(unpacked)
        if not model.can_finetune(old_fingerprint, new_fingerprint, core=True):
            rasa.shared.utils.cli.print_error_and_exit(
                "Core model can not be finetuned."
            )

        config = await file_importer.get_config()
        agent = Agent.load(
            unpacked,
            new_config=config,
            finetuning_epoch_fraction=finetuning_epoch_fraction,
        )
        # Agent might be empty if no underlying Core model was found.
        if agent.domain is not None and agent.policy_ensemble is not None:
            return agent

        return None


def train_nlu(
>>>>>>> 1fd089c1
    config: Text,
    nlu_data: Text,
    output: Text,
    train_path: Optional[Text] = None,
    fixed_model_name: Optional[Text] = None,
    persist_nlu_training_data: bool = False,
    additional_arguments: Optional[Dict] = None,
    domain: Optional[Union[Domain, Text]] = None,
    model_to_finetune: Optional[Text] = None,
    finetuning_epoch_fraction: float = 1.0,
) -> Optional[Text]:
    """Trains an NLU model.

    Args:
        config: Path to the config file for NLU.
        nlu_data: Path to the NLU training data.
        output: Output path.
        train_path: If `None` the model will be trained in a temporary
            directory, otherwise in the provided directory.
        fixed_model_name: Name of the model to be stored.
        persist_nlu_training_data: `True` if the NLU training data should be persisted
                                   with the model.
        additional_arguments: Additional training parameters which will be passed to
                              the `train` method of each component.
        domain: Path to the optional domain file/Domain object.
        model_to_finetune: Optional path to a model which should be finetuned or
            a directory in case the latest trained model should be used.
        finetuning_epoch_fraction: The fraction currently specified training epochs
            in the model configuration which should be used for finetuning.

    Returns:
        If `train_path` is given it returns the path to the model archive,
        otherwise the path to the directory with the trained model files.

    """
<<<<<<< HEAD

    return await _train_nlu_async(
        config,
        nlu_data,
        output,
        train_path,
        fixed_model_name,
        persist_nlu_training_data,
        additional_arguments,
        domain=domain,
=======
    return rasa.utils.common.run_in_loop(
        _train_nlu_async(
            config,
            nlu_data,
            output,
            train_path,
            fixed_model_name,
            persist_nlu_training_data,
            additional_arguments,
            domain=domain,
            model_to_finetune=model_to_finetune,
            finetuning_epoch_fraction=finetuning_epoch_fraction,
        )
>>>>>>> 1fd089c1
    )


async def _train_nlu_async(
    config: Text,
    nlu_data: Text,
    output: Text,
    train_path: Optional[Text] = None,
    fixed_model_name: Optional[Text] = None,
    persist_nlu_training_data: bool = False,
    additional_arguments: Optional[Dict] = None,
    domain: Optional[Union[Domain, Text]] = None,
    model_to_finetune: Optional[Text] = None,
    finetuning_epoch_fraction: float = 1.0,
) -> Optional[Text]:
    if not nlu_data:
        rasa.shared.utils.cli.print_error(
            "No NLU data given. Please provide NLU data in order to train "
            "a Rasa NLU model using the '--nlu' argument."
        )
        return

    # training NLU only hence the training files still have to be selected
    file_importer = TrainingDataImporter.load_nlu_importer_from_config(
        config, domain, training_data_paths=[nlu_data]
    )

    training_data = await file_importer.get_nlu_data()
    if training_data.contains_no_pure_nlu_data():
        rasa.shared.utils.cli.print_error(
            f"Path '{nlu_data}' doesn't contain valid NLU data in it. "
            f"Please verify the data format. "
            f"The NLU model training will be skipped now."
        )
        return

    return await _train_nlu_with_validated_data(
        file_importer,
        output=output,
        train_path=train_path,
        fixed_model_name=fixed_model_name,
        persist_nlu_training_data=persist_nlu_training_data,
        additional_arguments=additional_arguments,
        model_to_finetune=model_to_finetune,
        finetuning_epoch_fraction=finetuning_epoch_fraction,
    )


async def _train_nlu_with_validated_data(
    file_importer: TrainingDataImporter,
    output: Text,
    train_path: Optional[Text] = None,
    fixed_model_name: Optional[Text] = None,
    persist_nlu_training_data: bool = False,
    additional_arguments: Optional[Dict] = None,
    model_to_finetune: Optional["Text"] = None,
    finetuning_epoch_fraction: float = 1.0,
) -> Optional[Text]:
    """Train NLU with validated training and config data."""
    import rasa.nlu.train

    if additional_arguments is None:
        additional_arguments = {}

    with ExitStack() as stack:
        if train_path:
            # If the train path was provided, do nothing on exit.
            _train_path = train_path
        else:
            # Otherwise, create a temp train path and clean it up on exit.
            _train_path = stack.enter_context(TempDirectoryPath(tempfile.mkdtemp()))
        config = await file_importer.get_config()
        rasa.shared.utils.cli.print_color(
            "Training NLU model...", color=rasa.shared.utils.io.bcolors.OKBLUE
        )

        if model_to_finetune:
            rasa.shared.utils.common.mark_as_experimental_feature(
                "Incremental Training feature"
            )
            model_to_finetune = await _nlu_model_for_finetuning(
                model_to_finetune,
                file_importer,
                finetuning_epoch_fraction,
                called_from_combined_training=train_path is not None,
            )
            if not model_to_finetune:
                rasa.shared.utils.cli.print_error_and_exit(
                    f"No NLU model for finetuning found. Please make sure to either "
                    f"specify a path to a previous model or to have a finetunable "
                    f"model within the directory '{output}'."
                )

        async with telemetry.track_model_training(
            file_importer,
            model_type="nlu",
            is_finetuning=model_to_finetune is not None,
        ):
            await rasa.nlu.train(
                config,
                file_importer,
                _train_path,
                fixed_model_name="nlu",
                persist_nlu_training_data=persist_nlu_training_data,
                model_to_finetune=model_to_finetune,
                **additional_arguments,
            )
        rasa.shared.utils.cli.print_color(
            "NLU model training completed.", color=rasa.shared.utils.io.bcolors.OKBLUE
        )

        if train_path is None:
            # Only NLU was trained
            new_fingerprint = await model.model_fingerprint(file_importer)

            return model.package_model(
                fingerprint=new_fingerprint,
                output_directory=output,
                train_path=_train_path,
                fixed_model_name=fixed_model_name,
                model_prefix="nlu-",
            )

        return _train_path


async def _nlu_model_for_finetuning(
    model_to_finetune: Text,
    file_importer: TrainingDataImporter,
    finetuning_epoch_fraction: float = 1.0,
    called_from_combined_training: bool = False,
) -> Optional[Interpreter]:

    path_to_archive = model.get_model_for_finetuning(model_to_finetune)
    if not path_to_archive:
        return None

    rasa.shared.utils.cli.print_info(
        f"Loading NLU model from {path_to_archive} for finetuning...",
    )
    with model.unpack_model(path_to_archive) as unpacked:
        _, old_nlu = model.get_model_subdirectories(unpacked)
        new_fingerprint = await model.model_fingerprint(file_importer)
        old_fingerprint = model.fingerprint_from_path(unpacked)
        if not model.can_finetune(
            old_fingerprint,
            new_fingerprint,
            nlu=True,
            core=called_from_combined_training,
        ):
            rasa.shared.utils.cli.print_error_and_exit(
                "NLU model can not be finetuned."
            )

        config = await file_importer.get_config()
        model_to_finetune = Interpreter.load(
            old_nlu,
            new_config=config,
            finetuning_epoch_fraction=finetuning_epoch_fraction,
        )
        if not model_to_finetune:
            return None
    return model_to_finetune<|MERGE_RESOLUTION|>--- conflicted
+++ resolved
@@ -627,9 +627,6 @@
         return _train_path
 
 
-<<<<<<< HEAD
-async def train_nlu(
-=======
 async def _core_model_for_finetuning(
     model_to_finetune: Text,
     file_importer: TrainingDataImporter,
@@ -665,7 +662,6 @@
 
 
 def train_nlu(
->>>>>>> 1fd089c1
     config: Text,
     nlu_data: Text,
     output: Text,
@@ -701,18 +697,6 @@
         otherwise the path to the directory with the trained model files.
 
     """
-<<<<<<< HEAD
-
-    return await _train_nlu_async(
-        config,
-        nlu_data,
-        output,
-        train_path,
-        fixed_model_name,
-        persist_nlu_training_data,
-        additional_arguments,
-        domain=domain,
-=======
     return rasa.utils.common.run_in_loop(
         _train_nlu_async(
             config,
@@ -726,7 +710,6 @@
             model_to_finetune=model_to_finetune,
             finetuning_epoch_fraction=finetuning_epoch_fraction,
         )
->>>>>>> 1fd089c1
     )
 
 
