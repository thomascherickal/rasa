--- conflicted
+++ resolved
@@ -57,22 +57,13 @@
     else:
         channel = connector
 
-<<<<<<< HEAD
-    kwargs = minimal_kwargs(kwargs, rasa.core.run.serve_application)
-    rasa.core.run.serve_application(core_path,
-                                    nlu_path,
-                                    channel=channel,
-                                    credentials=credentials,
-                                    endpoints=_endpoints,
-                                    **kwargs)
-=======
     if os.path.exists(core_path):
         kwargs = minimal_kwargs(kwargs, rasa.core.run.serve_application)
         rasa.core.run.serve_application(
             core_path,
             nlu_path,
             channel=channel,
-            credentials_file=credentials,
+            credentials=credentials,
             endpoints=_endpoints,
             **kwargs
         )
@@ -81,7 +72,6 @@
     elif os.path.exists(nlu_path):
         rasa.nlu.run.run_cmdline(nlu_path)
 
->>>>>>> 75176afd
     shutil.rmtree(model_path)
 
 
