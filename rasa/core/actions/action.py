import copy
import json
import logging
<<<<<<< HEAD
from typing import List, Text, Optional, Dict, Any, TYPE_CHECKING
import random
=======
import typing
from typing import List, Text, Optional, Dict, Any, Set
>>>>>>> c1bdfd09

import aiohttp

import rasa.core

from rasa.shared.core import events
from rasa.core.constants import DEFAULT_REQUEST_TIMEOUT

from rasa.nlu.constants import (
    RESPONSE_SELECTOR_DEFAULT_INTENT,
    RESPONSE_SELECTOR_PROPERTY_NAME,
    RESPONSE_SELECTOR_PREDICTION_KEY,
    RESPONSE_SELECTOR_TEMPLATE_NAME_KEY,
    INTENT_RANKING_KEY,
)

from rasa.shared.constants import (
    DOCS_BASE_URL,
    DEFAULT_NLU_FALLBACK_INTENT_NAME,
    UTTER_PREFIX,
)
from rasa.shared.core.constants import (
    USER_INTENT_OUT_OF_SCOPE,
    ACTION_LISTEN_NAME,
    ACTION_RESTART_NAME,
    ACTION_SESSION_START_NAME,
    ACTION_DEFAULT_FALLBACK_NAME,
    ACTION_DEACTIVATE_FORM_NAME,
    ACTION_REVERT_FALLBACK_EVENTS_NAME,
    ACTION_DEFAULT_ASK_AFFIRMATION_NAME,
    ACTION_DEFAULT_ASK_REPHRASE_NAME,
    ACTION_BACK_NAME,
    REQUESTED_SLOT,
)
from rasa.shared.nlu.constants import INTENT_NAME_KEY
from rasa.shared.core.events import (
    UserUtteranceReverted,
    UserUttered,
    ActionExecuted,
    Event,
    BotUttered,
    SlotSet,
    ActiveLoop,
    Restarted,
    SessionStarted,
)
from rasa.utils.endpoints import EndpointConfig, ClientResponseError
from rasa.shared.core.domain import Domain


if TYPE_CHECKING:
    from rasa.shared.core.trackers import DialogueStateTracker
    from rasa.core.nlg import NaturalLanguageGenerator
    from rasa.core.channels.channel import OutputChannel

logger = logging.getLogger(__name__)


def default_actions(action_endpoint: Optional[EndpointConfig] = None) -> List["Action"]:
    """List default actions."""
    from rasa.core.actions.two_stage_fallback import TwoStageFallbackAction

    return [
        ActionListen(),
        ActionRestart(),
        ActionSessionStart(),
        ActionDefaultFallback(),
        ActionDeactivateForm(),
        ActionRevertFallbackEvents(),
        ActionDefaultAskAffirmation(),
        ActionDefaultAskRephrase(),
        TwoStageFallbackAction(action_endpoint),
        ActionBack(),
    ]


def action_for_index(
    index: int, domain: Domain, action_endpoint: Optional[EndpointConfig]
) -> "Action":
    """Get an action based on its index in the list of available actions.

    Args:
        index: The index of the action. This is usually used by `Policy`s as they
            predict the action index instead of the name.
        domain: The `Domain` of the current model. The domain contains the actions
            provided by the user + the default actions.
        action_endpoint: Can be used to run `custom_actions`
            (e.g. using the `rasa-sdk`).

    Returns:
        The instantiated `Action` or `None` if no `Action` was found for the given
        index.
    """
    if domain.num_actions <= index or index < 0:
        raise IndexError(
            f"Cannot access action at index {index}. "
            f"Domain has {domain.num_actions} actions."
        )

    return action_for_name(domain.action_names[index], domain, action_endpoint)


def construct_retrieval_action_names(retrieval_intents: Set[Text]) -> List[Text]:
    """List names of all retrieval actions corresponding to passed retrieval intents.

    Args:
        retrieval_intents: List of retrieval intents defined in the NLU training data.

    Returns: Names of corresponding retrieval actions
    """

    return [
        ActionRetrieveResponse.action_name_from_intent(intent)
        for intent in retrieval_intents
    ]


def action_for_name(
    action_name: Text, domain: Domain, action_endpoint: Optional[EndpointConfig]
) -> "Action":
    """Create an `Action` object based on the name of the `Action`.

    Args:
        action_name: The name of the `Action`.
        domain: The `Domain` of the current model. The domain contains the actions
            provided by the user + the default actions.
        action_endpoint: Can be used to run `custom_actions`
            (e.g. using the `rasa-sdk`).

    Returns:
        The instantiated `Action` or `None` if no `Action` was found for the given
        index.
    """

    if action_name not in domain.action_names:
        domain.raise_action_not_found_exception(action_name)

    should_use_form_action = (
        action_name in domain.form_names and domain.slot_mapping_for_form(action_name)
    )

    return action_from_name(
        action_name,
        action_endpoint,
        domain.user_actions_and_forms,
        should_use_form_action,
        domain.retrieval_intents,
    )


def is_retrieval_action(action_name: Text, retrieval_intents: List[Text]) -> bool:
    """Check if an action name is a retrieval action.

    The name for a retrieval action has an extra `utter_` prefix added to
    the corresponding retrieval intent name.

    Args:
        action_name: Name of the action.
        retrieval_intents: List of retrieval intents defined in the NLU training data.

    Returns:
        `True` if the resolved intent name is present in the list of retrieval
        intents, `False` otherwise.
    """

    return (
        ActionRetrieveResponse.intent_name_from_action(action_name) in retrieval_intents
    )


def action_from_name(
    name: Text,
    action_endpoint: Optional[EndpointConfig],
    user_actions: List[Text],
    should_use_form_action: bool = False,
    retrieval_intents: Optional[List[Text]] = None,
) -> "Action":
    """Return an action instance for the name."""

    defaults = {a.name(): a for a in default_actions(action_endpoint)}

    if name in defaults and name not in user_actions:
        return defaults[name]
    elif name.startswith(UTTER_PREFIX) and is_retrieval_action(
        name, retrieval_intents or []
    ):
        return ActionRetrieveResponse(name)
    elif name.startswith(UTTER_PREFIX):
        return ActionUtterTemplate(name)
    elif should_use_form_action:
        from rasa.core.actions.forms import FormAction

        return FormAction(name, action_endpoint)
    else:
        return RemoteAction(name, action_endpoint)


def create_bot_utterance(message: Dict[Text, Any]) -> BotUttered:
    """Create BotUttered event from message."""

    bot_message = BotUttered(
        text=message.pop("text", None),
        data={
            "elements": message.pop("elements", None),
            "quick_replies": message.pop("quick_replies", None),
            "buttons": message.pop("buttons", None),
            # for legacy / compatibility reasons we need to set the image
            # to be the attachment if there is no other attachment (the
            # `.get` is intentional - no `pop` as we still need the image`
            # property to set it in the following line)
            "attachment": message.pop("attachment", None) or message.get("image", None),
            "image": message.pop("image", None),
            "custom": message.pop("custom", None),
        },
        metadata=message,
    )

    return bot_message


class Action:
    """Next action to be taken in response to a dialogue state."""

    def name(self) -> Text:
        """Unique identifier of this simple action."""

        raise NotImplementedError

    async def run(
        self,
        output_channel: "OutputChannel",
        nlg: "NaturalLanguageGenerator",
        tracker: "DialogueStateTracker",
        domain: "Domain",
    ) -> List[Event]:
        """
        Execute the side effects of this action.

        Args:
            nlg: which ``nlg`` to use for response generation
            output_channel: ``output_channel`` to which to send the resulting message.
            tracker (DialogueStateTracker): the state tracker for the current
                user. You can access slot values using
                ``tracker.get_slot(slot_name)`` and the most recent user
                message is ``tracker.latest_message.text``.
            domain (Domain): the bot's domain
            metadata: dictionary that can be sent to action server with custom
            data.
        Returns:
            List[Event]: A list of :class:`rasa.core.events.Event` instances
        """

        raise NotImplementedError

    def __str__(self) -> Text:
        return "Action('{}')".format(self.name())


class ActionUtterTemplate(Action):
    """An action which only effect is to utter a template when it is run.

    Both, name and utter template, need to be specified using
    the `name` method."""

    def __init__(self, name: Text, silent_fail: Optional[bool] = False):
        self.template_name = name
        self.silent_fail = silent_fail

    async def run(
        self,
        output_channel: "OutputChannel",
        nlg: "NaturalLanguageGenerator",
        tracker: "DialogueStateTracker",
        domain: "Domain",
    ) -> List[Event]:
        """Simple run implementation uttering a (hopefully defined) template."""

        message = await nlg.generate(self.template_name, tracker, output_channel.name())
        if message is None:
            if not self.silent_fail:
                logger.error(
                    "Couldn't create message for response '{}'."
                    "".format(self.template_name)
                )
            return []
        message["template_name"] = self.template_name

        return [create_bot_utterance(message)]

    def name(self) -> Text:
        return self.template_name

    def __str__(self) -> Text:
        return "ActionUtterTemplate('{}')".format(self.name())


class ActionRetrieveResponse(ActionUtterTemplate):
    """An action which queries the Response Selector for the appropriate response."""

    def __init__(self, name: Text, silent_fail: Optional[bool] = False):
        super().__init__(name, silent_fail)
        self.action_name = name
        self.silent_fail = silent_fail

    @staticmethod
    def intent_name_from_action(action_name: Text) -> Text:
        """Resolve the name of the intent from the action name."""
        return action_name.split(UTTER_PREFIX)[1]

    @staticmethod
    def action_name_from_intent(intent_name: Text) -> Text:
        """Resolve the action name from the name of the intent."""
        return f"{UTTER_PREFIX}{intent_name}"

    async def run(
        self,
        output_channel: "OutputChannel",
        nlg: "NaturalLanguageGenerator",
        tracker: "DialogueStateTracker",
        domain: "Domain",
    ) -> List[Event]:
        """Query the appropriate response and create a bot utterance with that."""

        response_selector_properties = tracker.latest_message.parse_data[
            RESPONSE_SELECTOR_PROPERTY_NAME
        ]

        if (
            self.intent_name_from_action(self.action_name)
            in response_selector_properties
        ):
            query_key = self.intent_name_from_action(self.action_name)
        elif RESPONSE_SELECTOR_DEFAULT_INTENT in response_selector_properties:
            query_key = RESPONSE_SELECTOR_DEFAULT_INTENT
        else:
            if not self.silent_fail:
                logger.error(
                    "Couldn't create message for response action '{}'."
                    "".format(self.action_name)
                )
            return []

        logger.debug(f"Picking response from selector of type {query_key}")
        selected = response_selector_properties[query_key]

        # Override template name of ActionUtterTemplate
        # with the complete template name retrieved from
        # the output of response selector.
        self.template_name = selected[RESPONSE_SELECTOR_PREDICTION_KEY][
            RESPONSE_SELECTOR_TEMPLATE_NAME_KEY
        ]

        return await super().run(output_channel, nlg, tracker, domain)

    def name(self) -> Text:
        return self.action_name

    def __str__(self) -> Text:
        return "ActionRetrieveResponse('{}')".format(self.name())


class ActionBack(ActionUtterTemplate):
    """Revert the tracker state by two user utterances."""

    def name(self) -> Text:
        return ACTION_BACK_NAME

    def __init__(self) -> None:
        super().__init__("utter_back", silent_fail=True)

    async def run(
        self,
        output_channel: "OutputChannel",
        nlg: "NaturalLanguageGenerator",
        tracker: "DialogueStateTracker",
        domain: "Domain",
    ) -> List[Event]:
        # only utter the response if it is available
        evts = await super().run(output_channel, nlg, tracker, domain)

        return evts + [UserUtteranceReverted(), UserUtteranceReverted()]


class ActionListen(Action):
    """The first action in any turn - bot waits for a user message.

    The bot should stop taking further actions and wait for the user to say
    something."""

    def name(self) -> Text:
        return ACTION_LISTEN_NAME

    async def run(
        self,
        output_channel: "OutputChannel",
        nlg: "NaturalLanguageGenerator",
        tracker: "DialogueStateTracker",
        domain: "Domain",
    ) -> List[Event]:
        return []


class ActionRestart(ActionUtterTemplate):
    """Resets the tracker to its initial state.

    Utters the restart response if available."""

    def name(self) -> Text:
        return ACTION_RESTART_NAME

    def __init__(self) -> None:
        super().__init__("utter_restart", silent_fail=True)

    async def run(
        self,
        output_channel: "OutputChannel",
        nlg: "NaturalLanguageGenerator",
        tracker: "DialogueStateTracker",
        domain: "Domain",
    ) -> List[Event]:
        # only utter the response if it is available
        evts = await super().run(output_channel, nlg, tracker, domain)

        return evts + [Restarted()]


class ActionSessionStart(Action):
    """Applies a conversation session start.

    Takes all `SlotSet` events from the previous session and applies them to the new
    session.
    """

    # Optional arbitrary metadata that can be passed to the SessionStarted event.
    metadata: Optional[Dict[Text, Any]] = None

    def name(self) -> Text:
        return ACTION_SESSION_START_NAME

    @staticmethod
    def _slot_set_events_from_tracker(
        tracker: "DialogueStateTracker",
    ) -> List["SlotSet"]:
        """Fetch SlotSet events from tracker and carry over key, value and metadata."""

        return [
            SlotSet(key=event.key, value=event.value, metadata=event.metadata)
            for event in tracker.applied_events()
            if isinstance(event, SlotSet)
        ]

    async def run(
        self,
        output_channel: "OutputChannel",
        nlg: "NaturalLanguageGenerator",
        tracker: "DialogueStateTracker",
        domain: "Domain",
    ) -> List[Event]:
        _events = [SessionStarted(metadata=self.metadata)]

        if domain.session_config.carry_over_slots:
            _events.extend(self._slot_set_events_from_tracker(tracker))

        _events.append(ActionExecuted(ACTION_LISTEN_NAME))

        return _events


class ActionDefaultFallback(ActionUtterTemplate):
    """Executes the fallback action and goes back to the previous state
    of the dialogue"""

    def name(self) -> Text:
        return ACTION_DEFAULT_FALLBACK_NAME

    def __init__(self) -> None:
        super().__init__("utter_default", silent_fail=True)

    async def run(
        self,
        output_channel: "OutputChannel",
        nlg: "NaturalLanguageGenerator",
        tracker: "DialogueStateTracker",
        domain: "Domain",
    ) -> List[Event]:
        # only utter the response if it is available
        evts = await super().run(output_channel, nlg, tracker, domain)

        return evts + [UserUtteranceReverted()]


class ActionDeactivateForm(Action):
    """Deactivates a form"""

    def name(self) -> Text:
        return ACTION_DEACTIVATE_FORM_NAME

    async def run(
        self,
        output_channel: "OutputChannel",
        nlg: "NaturalLanguageGenerator",
        tracker: "DialogueStateTracker",
        domain: "Domain",
    ) -> List[Event]:
        return [ActiveLoop(None), SlotSet(REQUESTED_SLOT, None)]


class RemoteAction(Action):
    def __init__(self, name: Text, action_endpoint: Optional[EndpointConfig]) -> None:

        self._name = name
        self.action_endpoint = action_endpoint

    def _action_call_format(
        self, tracker: "DialogueStateTracker", domain: "Domain"
    ) -> Dict[Text, Any]:
        """Create the request json send to the action server."""
        from rasa.shared.core.trackers import EventVerbosity

        tracker_state = tracker.current_state(EventVerbosity.ALL)

        return {
            "next_action": self._name,
            "sender_id": tracker.sender_id,
            "tracker": tracker_state,
            "domain": domain.as_dict(),
            "version": rasa.__version__,
        }

    @staticmethod
    def action_response_format_spec() -> Dict[Text, Any]:
        """Expected response schema for an Action endpoint.

        Used for validation of the response returned from the
        Action endpoint."""
        return {
            "type": "object",
            "properties": {
                "events": {
                    "type": "array",
                    "items": {
                        "type": "object",
                        "properties": {"event": {"type": "string"}},
                    },
                },
                "responses": {"type": "array", "items": {"type": "object"}},
            },
        }

    def _validate_action_result(self, result: Dict[Text, Any]) -> bool:
        from jsonschema import validate
        from jsonschema import ValidationError

        try:
            validate(result, self.action_response_format_spec())
            return True
        except ValidationError as e:
            e.message += (
                ". Failed to validate Action server response from API, "
                "make sure your response from the Action endpoint is valid. "
                "For more information about the format visit "
                "{}/core/actions/".format(DOCS_BASE_URL)
            )
            raise e

    @staticmethod
    async def _utter_responses(
        responses: List[Dict[Text, Any]],
        output_channel: "OutputChannel",
        nlg: "NaturalLanguageGenerator",
        tracker: "DialogueStateTracker",
    ) -> List[BotUttered]:
        """Use the responses generated by the action endpoint and utter them."""

        bot_messages = []
        for response in responses:
            template = response.pop("template", None)
            if template:
                draft = await nlg.generate(
                    template, tracker, output_channel.name(), **response
                )
                if not draft:
                    continue
                draft["template_name"] = template
            else:
                draft = {}

            buttons = response.pop("buttons", []) or []
            if buttons:
                draft.setdefault("buttons", [])
                draft["buttons"].extend(buttons)

            # Avoid overwriting `draft` values with empty values
            response = {k: v for k, v in response.items() if v}
            draft.update(response)
            bot_messages.append(create_bot_utterance(draft))

        return bot_messages

    async def run(
        self,
        output_channel: "OutputChannel",
        nlg: "NaturalLanguageGenerator",
        tracker: "DialogueStateTracker",
        domain: "Domain",
    ) -> List[Event]:
        json_body = self._action_call_format(tracker, domain)
        if not self.action_endpoint:
            logger.error(
                "The model predicted the custom action '{}', "
                "but you didn't configure an endpoint to "
                "run this custom action. Please take a look at "
                "the docs and set an endpoint configuration via the "
                "--endpoints flag. "
                "{}/core/actions"
                "".format(self.name(), DOCS_BASE_URL)
            )
            raise Exception("Failed to execute custom action.")

        try:
            logger.debug(
                "Calling action endpoint to run action '{}'.".format(self.name())
            )
            response = await self.action_endpoint.request(
                json=json_body, method="post", timeout=DEFAULT_REQUEST_TIMEOUT
            )

            self._validate_action_result(response)

            events_json = response.get("events", [])
            responses = response.get("responses", [])
            bot_messages = await self._utter_responses(
                responses, output_channel, nlg, tracker
            )

            evts = events.deserialise_events(events_json)
            return bot_messages + evts

        except ClientResponseError as e:
            if e.status == 400:
                response_data = json.loads(e.text)
                exception = ActionExecutionRejection(
                    response_data["action_name"], response_data.get("error")
                )
                logger.error(exception.message)
                raise exception
            else:
                raise Exception("Failed to execute custom action.") from e

        except aiohttp.ClientConnectionError as e:
            logger.error(
                "Failed to run custom action '{}'. Couldn't connect "
                "to the server at '{}'. Is the server running? "
                "Error: {}".format(self.name(), self.action_endpoint.url, e)
            )
            raise Exception("Failed to execute custom action.")

        except aiohttp.ClientError as e:
            # not all errors have a status attribute, but
            # helpful to log if they got it

            # noinspection PyUnresolvedReferences
            status = getattr(e, "status", None)
            logger.error(
                "Failed to run custom action '{}'. Action server "
                "responded with a non 200 status code of {}. "
                "Make sure your action server properly runs actions "
                "and returns a 200 once the action is executed. "
                "Error: {}".format(self.name(), status, e)
            )
            raise Exception("Failed to execute custom action.")

    def name(self) -> Text:
        return self._name


class ActionExecutionRejection(Exception):
    """Raising this exception will allow other policies
    to predict a different action"""

    def __init__(self, action_name: Text, message: Optional[Text] = None) -> None:
        self.action_name = action_name
        self.message = message or "Custom action '{}' rejected to run".format(
            action_name
        )

    def __str__(self) -> Text:
        return self.message


class ActionRevertFallbackEvents(Action):
    """Reverts events which were done during the `TwoStageFallbackPolicy`.

    This reverts user messages and bot utterances done during a fallback
    of the `TwoStageFallbackPolicy`. By doing so it is not necessary to
    write custom stories for the different paths, but only of the happy
    path.
    """

    def name(self) -> Text:
        return ACTION_REVERT_FALLBACK_EVENTS_NAME

    async def run(
        self,
        output_channel: "OutputChannel",
        nlg: "NaturalLanguageGenerator",
        tracker: "DialogueStateTracker",
        domain: "Domain",
    ) -> List[Event]:
        from rasa.core.policies.two_stage_fallback import has_user_rephrased

        # User rephrased
        if has_user_rephrased(tracker):
            return _revert_successful_rephrasing(tracker)
        # User affirmed
        elif has_user_affirmed(tracker):
            return _revert_affirmation_events(tracker)
        else:
            return []


def has_user_affirmed(tracker: "DialogueStateTracker") -> bool:
    return tracker.last_executed_action_has(ACTION_DEFAULT_ASK_AFFIRMATION_NAME)


def _revert_affirmation_events(tracker: "DialogueStateTracker") -> List[Event]:
    revert_events = _revert_single_affirmation_events()

    last_user_event = tracker.get_last_event_for(UserUttered)
    last_user_event = copy.deepcopy(last_user_event)
    last_user_event.parse_data["intent"]["confidence"] = 1.0

    # User affirms the rephrased intent
    rephrased_intent = tracker.last_executed_action_has(
        name=ACTION_DEFAULT_ASK_REPHRASE_NAME, skip=1
    )
    if rephrased_intent:
        revert_events += _revert_rephrasing_events()

    return revert_events + [last_user_event]


def _revert_single_affirmation_events() -> List[Event]:
    return [
        UserUtteranceReverted(),  # revert affirmation and request
        # revert original intent (has to be re-added later)
        UserUtteranceReverted(),
        # add action listen intent
        ActionExecuted(action_name=ACTION_LISTEN_NAME),
    ]


def _revert_successful_rephrasing(tracker) -> List[Event]:
    last_user_event = tracker.get_last_event_for(UserUttered)
    last_user_event = copy.deepcopy(last_user_event)
    return _revert_rephrasing_events() + [last_user_event]


def _revert_rephrasing_events() -> List[Event]:
    return [
        UserUtteranceReverted(),  # remove rephrasing
        # remove feedback and rephrase request
        UserUtteranceReverted(),
        # remove affirmation request and false intent
        UserUtteranceReverted(),
        # replace action with action listen
        ActionExecuted(action_name=ACTION_LISTEN_NAME),
    ]


class ActionDefaultAskAffirmation(Action):
    """Default implementation which asks the user to affirm his intent.

    It is suggested to overwrite this default action with a custom action
    to have more meaningful prompts for the affirmations. E.g. have a
    description of the intent instead of its identifier name.
    """

    def name(self) -> Text:
        return ACTION_DEFAULT_ASK_AFFIRMATION_NAME

    async def run(
        self,
        output_channel: "OutputChannel",
        nlg: "NaturalLanguageGenerator",
        tracker: "DialogueStateTracker",
        domain: "Domain",
    ) -> List[Event]:
        intent_to_affirm = tracker.latest_message.intent.get(INTENT_NAME_KEY)

        intent_ranking = tracker.latest_message.intent.get(INTENT_RANKING_KEY, [])
        if (
            intent_to_affirm == DEFAULT_NLU_FALLBACK_INTENT_NAME
            and len(intent_ranking) > 1
        ):
            intent_to_affirm = intent_ranking[1][INTENT_NAME_KEY]

        affirmation_message = f"Did you mean '{intent_to_affirm}'?"

        message = {
            "text": affirmation_message,
            "buttons": [
                {"title": "Yes", "payload": f"/{intent_to_affirm}"},
                {"title": "No", "payload": f"/{USER_INTENT_OUT_OF_SCOPE}"},
            ],
            "template_name": self.name(),
        }

        return [create_bot_utterance(message)]


class ActionDefaultAskRephrase(ActionUtterTemplate):
    """Default implementation which asks the user to rephrase his intent."""

    def name(self) -> Text:
        return ACTION_DEFAULT_ASK_REPHRASE_NAME

    def __init__(self) -> None:
        super().__init__("utter_ask_rephrase", silent_fail=True)<|MERGE_RESOLUTION|>--- conflicted
+++ resolved
@@ -1,13 +1,7 @@
 import copy
 import json
 import logging
-<<<<<<< HEAD
-from typing import List, Text, Optional, Dict, Any, TYPE_CHECKING
-import random
-=======
-import typing
-from typing import List, Text, Optional, Dict, Any, Set
->>>>>>> c1bdfd09
+from typing import List, Text, Optional, Dict, Any, Set, TYPE_CHECKING
 
 import aiohttp
 
