--- conflicted
+++ resolved
@@ -621,18 +621,11 @@
         interpreter: NaturalLanguageInterpreter,
     ) -> PolicyPrediction:
         number_of_arguments_in_rasa_1_0 = 2
-<<<<<<< HEAD
         arguments = policy.predict_action_probabilities.__code__.co_varnames
 
         # arguments = rasa.shared.utils.common.arguments_of(
         #     policy.predict_action_probabilities
         # )
-=======
-        arguments = rasa.shared.utils.common.arguments_of(
-            policy.predict_action_probabilities
-        )
-
->>>>>>> d610aecd
         if (
             len(arguments) > number_of_arguments_in_rasa_1_0
             and "interpreter" in arguments
