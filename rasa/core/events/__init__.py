--- conflicted
+++ resolved
@@ -672,14 +672,9 @@
             event_is_action: True if event is action; False if event is intent
         """
 
-<<<<<<< HEAD
         self.future_event = event_name
         self.event_is_action = event_is_action
-        super(ReminderCancelled, self).__init__(timestamp)
-=======
-        self.action_name = action_name
         super().__init__(timestamp)
->>>>>>> 57c36329
 
     def __hash__(self):
         return hash(self.future_event)
@@ -688,19 +683,11 @@
         return isinstance(other, ReminderCancelled)
 
     def __str__(self):
-<<<<<<< HEAD
-        return "ReminderCancelled(event: {}, event_is_action: {})".format(self.future_event, self.event_is_action)
+        return f"ReminderCancelled(event: {self.future_event}, event_is_action: {self.event_is_action})"
 
     def as_story_string(self):
         props = json.dumps({"event": self.future_event, "event_is_action": self.event_is_action})
-        return "{name}{props}".format(name=self.type_name, props=props)
-=======
-        return f"ReminderCancelled(action: {self.action_name})"
-
-    def as_story_string(self):
-        props = json.dumps({"action": self.action_name})
         return f"{self.type_name}{props}"
->>>>>>> 57c36329
 
     @classmethod
     def _from_story_string(cls, parameters: Dict[Text, Any]) -> Optional[List[Event]]:
