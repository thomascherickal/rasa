from collections import defaultdict
import logging
import scipy.sparse
import typing
from typing import (
    List,
    Optional,
    Text,
    Dict,
    Tuple,
    Union,
    Generator,
    Callable,
    Any,
    NamedTuple,
)
import numpy as np
from tqdm import tqdm
from sklearn.model_selection import train_test_split
import tensorflow as tf
from tensor2tensor.models.transformer import (
    transformer_base,
    transformer_prepare_encoder,
    transformer_encoder,
)
from tensor2tensor.layers.common_attention import large_compatible_negative
from rasa.utils.common import is_logging_disabled
import tensorflow_probability as tfp

if typing.TYPE_CHECKING:
    from tensor2tensor.utils.hparam import HParams

# avoid warning println on contrib import - remove for tf 2
tf.contrib._warning = None

logger = logging.getLogger(__name__)


# type for all tf session related data
SessionDataType = Dict[Text, List[np.ndarray]]


# namedtuple for training metrics
class TrainingMetrics(NamedTuple):
    loss: Dict[Text, Union[tf.Tensor, float]]
    score: Dict[Text, Union[tf.Tensor, float]]


def load_tf_config(config: Dict[Text, Any]) -> Optional[tf.compat.v1.ConfigProto]:
    """Prepare `tf.compat.v1.ConfigProto` for training"""

    if config.get("tf_config") is not None:
        return tf.compat.v1.ConfigProto(**config.pop("tf_config"))
    else:
        return None


def create_label_ids(label_ids: "np.ndarray") -> "np.ndarray":
    """Convert various size label_ids into single dim array.

    for multi-label y, map each distinct row to a string repr
    using join because str(row) uses an ellipsis if len(row) > 1000.
    Idea taken from sklearn's stratify split.
    """

    if label_ids.ndim == 1:
        return label_ids
    elif label_ids.ndim == 2 and label_ids.shape[-1] == 1:
        return label_ids[:, 0]
    elif label_ids.ndim == 2:
        return np.array([" ".join(row.astype("str")) for row in label_ids])
    elif label_ids.ndim == 3 and label_ids.shape[-1] == 1:
        return np.array([" ".join(row.astype("str")) for row in label_ids[:, :, 0]])
    else:
        raise ValueError("Unsupported label_ids dimensions")


# noinspection PyPep8Naming
def train_val_split(
    session_data: SessionDataType,
    evaluate_on_num_examples: int,
    random_seed: int,
    label_key: Text,
) -> Tuple[SessionDataType, SessionDataType]:
    """Create random hold out validation set using stratified split."""

    if label_key not in session_data or len(session_data[label_key]) > 1:
        raise ValueError(f"Key '{label_key}' not in SessionData.")

    label_ids = create_label_ids(session_data[label_key][0])

    label_counts = dict(zip(*np.unique(label_ids, return_counts=True, axis=0)))

    check_train_test_sizes(evaluate_on_num_examples, label_counts, session_data)

    counts = np.array([label_counts[label] for label in label_ids])

    multi_values = []
    [
        multi_values.append(v[counts > 1])
        for values in session_data.values()
        for v in values
    ]

    solo_values = []
    [
        solo_values.append(v[counts == 1])
        for values in session_data.values()
        for v in values
    ]

    output_values = train_test_split(
        *multi_values,
        test_size=evaluate_on_num_examples,
        random_state=random_seed,
        stratify=label_ids[counts > 1],
    )

    session_data_train, session_data_val = convert_train_test_split(
        output_values, session_data, solo_values
    )

    return session_data_train, session_data_val


def check_train_test_sizes(
    evaluate_on_num_examples: int,
    label_counts: Dict[Any, int],
    session_data: SessionDataType,
):
    num_examples = get_number_of_examples(session_data)

    if evaluate_on_num_examples >= num_examples - len(label_counts):
        raise ValueError(
            f"Validation set of {evaluate_on_num_examples} is too large. Remaining "
            f"train set should be at least equal to number of classes "
            f"{len(label_counts)}."
        )
    elif evaluate_on_num_examples < len(label_counts):
        raise ValueError(
            f"Validation set of {evaluate_on_num_examples} is too small. It should be "
            "at least equal to number of classes {label_counts}."
        )


def convert_train_test_split(
    output_values: List[Any], session_data: SessionDataType, solo_values: List[Any]
):
    session_data_train = defaultdict(list)
    session_data_val = defaultdict(list)

    # output_values = x_train, x_val, y_train, y_val, z_train, z_val, etc.
    # order is kept, e.g. same order as session data keys

    # train datasets have an even index
    index = 0
    for key, values in session_data.items():
        for _ in range(len(values)):
            session_data_train[key].append(
                combine_features(output_values[index * 2], solo_values[index])
            )
            index += 1

    # val datasets have an odd index
    index = 0
    for key, values in session_data.items():
        for _ in range(len(values)):
            session_data_val[key].append(output_values[(index * 2) + 1])
            index += 1

    return session_data_train, session_data_val


def combine_features(
    feature_1: Union[np.ndarray, scipy.sparse.spmatrix],
    feature_2: Union[np.ndarray, scipy.sparse.spmatrix],
) -> Union[np.ndarray, scipy.sparse.spmatrix]:
    """Concatenate features."""

    if isinstance(feature_1, scipy.sparse.spmatrix) and isinstance(
        feature_2, scipy.sparse.spmatrix
    ):
        if feature_2.shape[0] == 0:
            return feature_1
        if feature_1.shape[0] == 0:
            return feature_2
        return scipy.sparse.vstack([feature_1, feature_2])

    return np.concatenate([feature_1, feature_2])


def shuffle_session_data(session_data: SessionDataType) -> SessionDataType:
    """Shuffle session data."""

    data_points = get_number_of_examples(session_data)
    ids = np.random.permutation(data_points)
    return session_data_for_ids(session_data, ids)


def session_data_for_ids(session_data: SessionDataType, ids: np.ndarray):
    """Filter session data by ids."""

    new_session_data = defaultdict(list)
    for k, values in session_data.items():
        for v in values:
            new_session_data[k].append(v[ids])
    return new_session_data


def split_session_data_by_label_ids(
    session_data: SessionDataType,
    label_ids: "np.ndarray",
    unique_label_ids: "np.ndarray",
) -> List[SessionDataType]:
    """Reorganize session data into a list of session data with the same labels."""

    label_data = []
    for label_id in unique_label_ids:
        ids = label_ids == label_id
        label_data.append(session_data_for_ids(session_data, ids))
    return label_data


# noinspection PyPep8Naming
def balance_session_data(
    session_data: SessionDataType, batch_size: int, shuffle: bool, label_key: Text
) -> SessionDataType:
    """Mix session data to account for class imbalance.

    This batching strategy puts rare classes approximately in every other batch,
    by repeating them. Mimics stratified batching, but also takes into account
    that more populated classes should appear more often.
    """

    if label_key not in session_data or len(session_data[label_key]) > 1:
        raise ValueError(f"Key '{label_key}' not in SessionDataType.")

    label_ids = create_label_ids(session_data[label_key][0])

    unique_label_ids, counts_label_ids = np.unique(
        label_ids, return_counts=True, axis=0
    )
    num_label_ids = len(unique_label_ids)

    # need to call every time, so that the data is shuffled inside each class
    label_data = split_session_data_by_label_ids(
        session_data, label_ids, unique_label_ids
    )

    data_idx = [0] * num_label_ids
    num_data_cycles = [0] * num_label_ids
    skipped = [False] * num_label_ids

    new_session_data = defaultdict(list)
    num_examples = get_number_of_examples(session_data)

    while min(num_data_cycles) == 0:
        if shuffle:
            indices_of_labels = np.random.permutation(num_label_ids)
        else:
            indices_of_labels = range(num_label_ids)

        for index in indices_of_labels:
            if num_data_cycles[index] > 0 and not skipped[index]:
                skipped[index] = True
                continue
            else:
                skipped[index] = False

            index_batch_size = (
                int(counts_label_ids[index] / num_examples * batch_size) + 1
            )

            for k, values in label_data[index].items():
                for i, v in enumerate(values):
                    if len(new_session_data[k]) < i + 1:
                        new_session_data[k].append([])
                    new_session_data[k][i].append(
                        v[data_idx[index] : data_idx[index] + index_batch_size]
                    )

            data_idx[index] += index_batch_size
            if data_idx[index] >= counts_label_ids[index]:
                num_data_cycles[index] += 1
                data_idx[index] = 0

            if min(num_data_cycles) > 0:
                break

    final_session_data = defaultdict(list)
    for k, values in new_session_data.items():
        for v in values:
            final_session_data[k].append(np.concatenate(np.array(v)))

    return final_session_data


def get_number_of_examples(session_data: SessionDataType):
    """Obtain number of examples in session data.

    Raise a ValueError if number of examples differ for different data in session data.
    """

    example_lengths = [v.shape[0] for values in session_data.values() for v in values]

    # check if number of examples is the same for all values
    if not all(length == example_lengths[0] for length in example_lengths):
        raise ValueError(
            f"Number of examples differs for keys '{session_data.keys()}'. Number of "
            f"examples should be the same for all data in session data."
        )

    return example_lengths[0]


def gen_batch(
    session_data: SessionDataType,
    batch_size: int,
    label_key: Text,
    batch_strategy: Text = "sequence",
    shuffle: bool = False,
) -> Generator[Tuple, None, None]:
    """Generate batches."""

    if shuffle:
        session_data = shuffle_session_data(session_data)

    if batch_strategy == "balanced":
        session_data = balance_session_data(
            session_data, batch_size, shuffle, label_key
        )

    num_examples = get_number_of_examples(session_data)
    num_batches = num_examples // batch_size + int(num_examples % batch_size > 0)

    for batch_num in range(num_batches):
        start = batch_num * batch_size
        end = start + batch_size

        yield prepare_batch(session_data, start, end)


def prepare_batch(
    session_data: SessionDataType,
    start: Optional[int] = None,
    end: Optional[int] = None,
    tuple_sizes: Dict[Text, int] = None,
) -> Tuple[Optional[np.ndarray]]:
    """Slices session data into batch using given start and end value."""

    batch_data = []

    for key, values in session_data.items():
        # add None for not present values during processing
        if not values:
            if tuple_sizes:
                batch_data += [None] * tuple_sizes[key]
            else:
                batch_data.append(None)
            continue

        for v in values:
            if start is not None and end is not None:
                _data = v[start:end]
            elif start is not None:
                _data = v[start:]
            elif end is not None:
                _data = v[:end]
            else:
                _data = v[:]

            if isinstance(_data[0], scipy.sparse.spmatrix):
                batch_data.extend(scipy_matrix_to_values(_data))
            else:
                batch_data.append(pad_dense_data(_data))

    # len of batch_data is equal to the number of keys in session data
    return tuple(batch_data)


def scipy_matrix_to_values(array_of_sparse: np.ndarray) -> List[np.ndarray]:
    """Convert a scipy matrix into inidces, data, and shape."""

    if not isinstance(array_of_sparse[0], scipy.sparse.coo_matrix):
        array_of_sparse = [x.tocoo() for x in array_of_sparse]
<<<<<<< HEAD

    max_seq_len = max([x.shape[0] for x in array_of_sparse])

    indices = np.hstack(
        [
            np.vstack([i * np.ones_like(x.row), x.row, x.col])
            for i, x in enumerate(array_of_sparse)
        ]
    ).T
    data = np.hstack([x.data for x in array_of_sparse])
    shape = np.array((len(array_of_sparse), max_seq_len, array_of_sparse[0].shape[-1]))

=======

    max_seq_len = max([x.shape[0] for x in array_of_sparse])

    indices = np.hstack(
        [
            np.vstack([i * np.ones_like(x.row), x.row, x.col])
            for i, x in enumerate(array_of_sparse)
        ]
    ).T
    data = np.hstack([x.data for x in array_of_sparse])

    shape = np.array((len(array_of_sparse), max_seq_len, array_of_sparse[0].shape[-1]))

>>>>>>> 77465df3
    return [indices.astype(np.int64), data.astype(np.float32), shape.astype(np.int64)]


def pad_dense_data(array_of_dense: np.ndarray) -> np.ndarray:
    """Pad data of different lengths.

    Sequential data is padded with zeros. Zeros are added to the end of data.
    """

    if array_of_dense[0].ndim < 2:
        # data doesn't contain a sequence
        return array_of_dense

    data_size = len(array_of_dense)
    max_seq_len = max([x.shape[0] for x in array_of_dense])

    data_padded = np.zeros(
        [data_size, max_seq_len, array_of_dense[0].shape[-1]],
        dtype=array_of_dense[0].dtype,
    )
    for i in range(data_size):
        data_padded[i, : array_of_dense[i].shape[0], :] = array_of_dense[i]

    return data_padded.astype(np.float32)


def batch_to_session_data(
    batch: Union[Tuple[np.ndarray], Tuple[tf.Tensor]], session_data: SessionDataType
) -> Tuple[Dict[Text, List[tf.Tensor]], Dict[Text, int]]:
    """Convert input batch tensors into batch data format.

    Batch contains any number of batch data. The order is equal to the
    key-value pairs in session data. As sparse data were converted into indices, data,
    shape before, this methods converts them into sparse tensors. Dense data is
    kept.
    """

    batch_data = defaultdict(list)
    # save the amount of placeholders attributed to session data keys
    tuple_sizes = defaultdict(int)

    idx = 0
    for k, values in session_data.items():
        tuple_sizes[k] = 0
        for v in values:
            if isinstance(v[0], scipy.sparse.spmatrix):
                # explicitly substitute last dimension in shape with known static value
                batch_data[k].append(
                    tf.SparseTensor(
                        batch[idx],
                        batch[idx + 1],
                        [batch[idx + 2][0], batch[idx + 2][1], v[0].shape[-1]],
                    )
                )
                tuple_sizes[k] += 3
                idx += 3
            else:
                batch_data[k].append(batch[idx])
                tuple_sizes[k] += 1
                idx += 1

    return batch_data, tuple_sizes


def create_tf_dataset(
    session_data: SessionDataType,
    batch_size: Union["tf.Tensor", int],
    label_key: Text,
    batch_strategy: Text = "sequence",
    shuffle: bool = False,
) -> "tf.data.Dataset":
    """Create tf dataset."""

    shapes, types = get_shapes_types(session_data)

    return tf.data.Dataset.from_generator(
        lambda batch_size_: gen_batch(
            session_data, batch_size_, label_key, batch_strategy, shuffle
        ),
        output_types=types,
        output_shapes=shapes,
        args=([batch_size]),
    )


def get_shapes_types(session_data: SessionDataType) -> Tuple:
    """Extract shapes and types from session data."""

    types = []
    shapes = []

    def append_shape(v: np.ndarray):
        if isinstance(v[0], scipy.sparse.spmatrix):
            # scipy matrix is converted into indices, data, shape
            shapes.append((None, v[0].ndim + 1))
            shapes.append((None,))
            shapes.append((v[0].ndim + 1))
        elif v[0].ndim == 0:
            shapes.append((None,))
        elif v[0].ndim == 1:
            shapes.append((None, v[0].shape[-1]))
        else:
            shapes.append((None, None, v[0].shape[-1]))

    def append_type(v: np.ndarray):
        if isinstance(v[0], scipy.sparse.spmatrix):
            # scipy matrix is converted into indices, data, shape
            types.append(tf.int64)
            types.append(tf.float32)
            types.append(tf.int64)
        else:
            types.append(tf.float32)

    for values in session_data.values():
        for v in values:
            append_shape(v)
            append_type(v)

    return tuple(shapes), tuple(types)


def create_iterator_init_datasets(
    session_data: SessionDataType,
    eval_session_data: SessionDataType,
    batch_size: Union["tf.Tensor", int],
    batch_strategy: Text,
    label_key: Text,
) -> Tuple["tf.data.Iterator", "tf.Operation", "tf.Operation"]:
    """Create iterator and init datasets."""

    train_dataset = create_tf_dataset(
        session_data,
        batch_size,
        label_key=label_key,
        batch_strategy=batch_strategy,
        shuffle=True,
    )

    iterator = tf.data.Iterator.from_structure(
        train_dataset.output_types, train_dataset.output_shapes
    )

    train_init_op = iterator.make_initializer(train_dataset)

    if eval_session_data is not None:
        eval_init_op = iterator.make_initializer(
            create_tf_dataset(eval_session_data, batch_size, label_key=label_key)
        )
    else:
        eval_init_op = None

    return iterator, train_init_op, eval_init_op


# noinspection PyPep8Naming
def tf_dense_layer_for_sparse(
    inputs: tf.SparseTensor,
    units: int,
    name: Text,
    C2: float,
    activation: Optional[Callable] = tf.nn.relu,
    use_bias: bool = True,
    input_dim: Optional[int] = None,
) -> tf.Tensor:
    """Dense layer for sparse input tensor"""

    if not isinstance(inputs, tf.SparseTensor):
        raise ValueError("Input tensor should be sparse.")

    with tf.variable_scope("dense_layer_for_sparse_" + name, reuse=tf.AUTO_REUSE):
        kernel_regularizer = tf.contrib.layers.l2_regularizer(C2)
        input_dim = input_dim or int(inputs.shape[-1])
        kernel = tf.get_variable(
            "kernel",
            shape=[input_dim, units],
            dtype=inputs.dtype,
            regularizer=kernel_regularizer,
        )
        bias = tf.get_variable("bias", shape=[units], dtype=inputs.dtype)

        # outputs will be 2D
        outputs = tf.sparse.matmul(tf.sparse.reshape(inputs, [-1, input_dim]), kernel)

        if len(inputs.shape) == 3:
            # reshape back
            outputs = tf.reshape(
                outputs, (tf.shape(inputs)[0], tf.shape(inputs)[1], -1)
            )

        if use_bias:
            outputs = tf.nn.bias_add(outputs, bias)

    if activation is None:
        return outputs

    return activation(outputs)


# noinspection PyPep8Naming
def create_tf_fnn(
    x_in: "tf.Tensor",
    layer_sizes: List[int],
    droprate: float,
    C2: float,
    is_training: "tf.Tensor",
    layer_name_suffix: Text,
    activation: Optional[Callable] = tf.nn.relu,
    use_bias: bool = True,
    kernel_initializer: Optional["tf.keras.initializers.Initializer"] = None,
) -> "tf.Tensor":
    """Create nn with hidden layers and name suffix."""

    reg = tf.contrib.layers.l2_regularizer(C2)
    x = tf.nn.relu(x_in)
    for i, layer_size in enumerate(layer_sizes):
        x = tf.layers.dense(
            inputs=x,
            units=layer_size,
            activation=activation,
            use_bias=use_bias,
            kernel_initializer=kernel_initializer,
            kernel_regularizer=reg,
            name=f"hidden_layer_{layer_name_suffix}_{i}",
            reuse=tf.AUTO_REUSE,
        )
        x = tf.layers.dropout(x, rate=droprate, training=is_training)
    return x


def tf_normalize_if_cosine(x: "tf.Tensor", similarity_type: Text) -> "tf.Tensor":
    """Normalize embedding if similarity type is cosine."""

    if similarity_type == "cosine":
        return tf.nn.l2_normalize(x, -1)
    elif similarity_type == "inner":
        return x
    else:
        raise ValueError(
            f"Wrong similarity type '{similarity_type}', "
            f"should be 'cosine' or 'inner'"
        )


# noinspection PyPep8Naming
def create_tf_embed(
    x: "tf.Tensor",
    embed_dim: int,
    C2: float,
    layer_name_suffix: Text,
    similarity_type: Optional[Text] = None,
) -> "tf.Tensor":
    """Create dense embedding layer with a name."""

    reg = tf.contrib.layers.l2_regularizer(C2)
    embed_x = tf.layers.dense(
        inputs=x,
        units=embed_dim,
        activation=None,
        kernel_regularizer=reg,
        name=f"embed_layer_{layer_name_suffix}",
        reuse=tf.AUTO_REUSE,
    )

    if similarity_type:
        # normalize embedding vectors for cosine similarity
        return tf_normalize_if_cosine(embed_x, similarity_type)

    return embed_x


def create_tfp_embed_layer(embed_dim: int, layer_name_suffix: Text, use_bias=True):
    # with tf.variable_scope("embed_layer_{}".format(layer_name_suffix), reuse=tf.AUTO_REUSE):
    if use_bias:
        embed_layer = tfp.layers.DenseFlipout(
            # inputs=x,
            units=embed_dim,
            activation=None,
            # kernel_regularizer=reg,
            name="embed_layer_{}".format(layer_name_suffix),
            # reuse=tf.AUTO_REUSE,
        )
    else:
        embed_layer = tfp.layers.DenseFlipout(
            # inputs=x,
            units=embed_dim,
            activation=None,
            # kernel_regularizer=reg,
            bias_posterior_fn=None,
            name="embed_layer_{}".format(layer_name_suffix),
            # reuse=tf.AUTO_REUSE,
        )
    # all_embed_layers.append(embed_layer)
    return embed_layer


def create_t2t_hparams(
    num_transformer_layers: int,
    transformer_size: int,
    num_heads: int,
    droprate: float,
    pos_encoding: Text,
    max_seq_length: int,
    is_training: "tf.Tensor",
    unidirectional_encoder: bool = True,
) -> "HParams":
    """Create parameters for t2t transformer."""

    hparams = transformer_base()

    hparams.num_hidden_layers = num_transformer_layers
    hparams.hidden_size = transformer_size
    # it seems to be factor of 4 for transformer architectures in t2t
    hparams.filter_size = hparams.hidden_size * 4
    hparams.num_heads = num_heads
    hparams.relu_dropout = droprate
    hparams.pos = pos_encoding

    hparams.max_length = max_seq_length

    hparams.unidirectional_encoder = unidirectional_encoder

    hparams.self_attention_type = "dot_product_relative_v2"
    hparams.max_relative_position = 5
    hparams.add_relative_to_values = True

    # When not in training mode, set all forms of dropout to zero.
    for key, value in hparams.values().items():
        if key.endswith("dropout") or key == "label_smoothing":
            setattr(hparams, key, value * tf.cast(is_training, tf.float32))

    return hparams


# noinspection PyUnresolvedReferences
# noinspection PyPep8Naming
def create_t2t_transformer_encoder(
    x_in: "tf.Tensor",
    pre_embed_layer,
    mask: "tf.Tensor",
    attention_weights: Dict[Text, "tf.Tensor"],
    hparams: "HParams",
    C2: float,
    is_training: "tf.Tensor",
) -> "tf.Tensor":
    """Create t2t transformer encoder."""

    with tf.variable_scope("transformer", reuse=tf.AUTO_REUSE):

        if len(mask.shape) == 2:
            _mask = tf.expand_dims(mask, -1)
        else:
            _mask = mask

        if pre_embed_layer is not None:
            x = pre_embed_layer(x_in)
        else:
            x = create_tf_fnn(
                x_in,
                [hparams.hidden_size],
                hparams.layer_prepostprocess_dropout,
                C2,
                is_training,
                layer_name_suffix="pre_embed",
                activation=None,
                use_bias=False,
                kernel_initializer=tf.random_normal_initializer(
                    0.0, hparams.hidden_size ** -0.5
                ),
            )
            if hparams.multiply_embedding_mode == "sqrt_depth":
                x *= hparams.hidden_size ** 0.5

        x *= _mask
        (
            x,
            self_attention_bias,
            encoder_decoder_attention_bias,
        ) = transformer_prepare_encoder(x, None, hparams)

        x *= _mask

        x = tf.nn.dropout(x, 1.0 - hparams.layer_prepostprocess_dropout)

        attn_bias_for_padding = None
        # Otherwise the encoder will just use encoder_self_attention_bias.
        if hparams.unidirectional_encoder:
            attn_bias_for_padding = encoder_decoder_attention_bias

        x = transformer_encoder(
            x,
            self_attention_bias,
            hparams,
            nonpadding=_mask,
            save_weights_to=attention_weights,
            attn_bias_for_padding=attn_bias_for_padding,
        )

        x *= _mask

        return tf.nn.dropout(tf.nn.relu(x), 1.0 - hparams.layer_prepostprocess_dropout)


def _tf_make_flat(x: "tf.Tensor") -> "tf.Tensor":
    """Make tensor 2D."""

    return tf.reshape(x, (-1, x.shape[-1]))


def _tf_sample_neg(
    batch_size: "tf.Tensor", all_bs: "tf.Tensor", neg_ids: "tf.Tensor"
) -> "tf.Tensor":
    """Sample negative examples for given indices"""

    tiled_all_bs = tf.tile(tf.expand_dims(all_bs, 0), (batch_size, 1, 1))

    return tf.batch_gather(tiled_all_bs, neg_ids)


def _tf_get_bad_mask(
    pos_b: "tf.Tensor", all_bs: "tf.Tensor", neg_ids: "tf.Tensor"
) -> "tf.Tensor":
    """Calculate bad mask for given indices.

    Checks that input features are different for positive negative samples.
    """

    pos_b_in_flat = tf.expand_dims(pos_b, -2)
    neg_b_in_flat = _tf_sample_neg(tf.shape(pos_b)[0], all_bs, neg_ids)

    return tf.cast(
        tf.reduce_all(tf.equal(neg_b_in_flat, pos_b_in_flat), axis=-1),
        pos_b_in_flat.dtype,
    )


def _tf_get_negs(
    all_embed: "tf.Tensor", all_raw: "tf.Tensor", raw_pos: "tf.Tensor", num_neg: int
) -> Tuple["tf.Tensor", "tf.Tensor"]:
    """Get negative examples from given tensor."""

    if len(raw_pos.shape) == 3:
        batch_size = tf.shape(raw_pos)[0]
        seq_length = tf.shape(raw_pos)[1]
    else:  # len(raw_pos.shape) == 2
        batch_size = tf.shape(raw_pos)[0]
        seq_length = 1

    raw_flat = _tf_make_flat(raw_pos)

    total_candidates = tf.shape(all_embed)[0]

    all_indices = tf.tile(
        tf.expand_dims(tf.range(0, total_candidates, 1), 0),
        (batch_size * seq_length, 1),
    )
    shuffled_indices = tf.transpose(
        tf.random.shuffle(tf.transpose(all_indices, (1, 0))), (1, 0)
    )
    neg_ids = shuffled_indices[:, :num_neg]

    bad_negs = _tf_get_bad_mask(raw_flat, all_raw, neg_ids)
    if len(raw_pos.shape) == 3:
        bad_negs = tf.reshape(bad_negs, (batch_size, seq_length, -1))

    neg_embed = _tf_sample_neg(batch_size * seq_length, all_embed, neg_ids)
    if len(raw_pos.shape) == 3:
        neg_embed = tf.reshape(
            neg_embed, (batch_size, seq_length, -1, all_embed.shape[-1])
        )

    return neg_embed, bad_negs


def sample_negatives(
    a_embed: "tf.Tensor",
    b_embed: "tf.Tensor",
    b_raw: "tf.Tensor",
    all_b_embed: "tf.Tensor",
    all_b_raw: "tf.Tensor",
    num_neg: int,
) -> Tuple[
    "tf.Tensor", "tf.Tensor", "tf.Tensor", "tf.Tensor", "tf.Tensor", "tf.Tensor"
]:
    """Sample negative examples."""

    neg_dial_embed, dial_bad_negs = _tf_get_negs(
        _tf_make_flat(a_embed), _tf_make_flat(b_raw), b_raw, num_neg
    )

    neg_bot_embed, bot_bad_negs = _tf_get_negs(
        _tf_make_flat(all_b_embed), _tf_make_flat(all_b_raw), b_raw, num_neg
    )
    return (
        tf.expand_dims(a_embed, -2),
        tf.expand_dims(b_embed, -2),
        neg_dial_embed,
        neg_bot_embed,
        dial_bad_negs,
        bot_bad_negs,
    )


def tf_raw_sim(
    a: "tf.Tensor", b: "tf.Tensor", mask: Optional["tf.Tensor"]
) -> "tf.Tensor":
    """Calculate similarity between given tensors."""

    sim = tf.reduce_sum(a * b, -1)
    if mask is not None:
        sim *= tf.expand_dims(mask, 2)

    return sim


def tf_sim(
    pos_dial_embed: "tf.Tensor",
    pos_bot_embed: "tf.Tensor",
    neg_dial_embed: "tf.Tensor",
    neg_bot_embed: "tf.Tensor",
    dial_bad_negs: "tf.Tensor",
    bot_bad_negs: "tf.Tensor",
    mask: Optional["tf.Tensor"],
) -> Tuple["tf.Tensor", "tf.Tensor", "tf.Tensor", "tf.Tensor", "tf.Tensor"]:
    """Define similarity."""

    # calculate similarity with several
    # embedded actions for the loss
    neg_inf = large_compatible_negative(pos_dial_embed.dtype)

    sim_pos = tf_raw_sim(pos_dial_embed, pos_bot_embed, mask)
    sim_neg = tf_raw_sim(pos_dial_embed, neg_bot_embed, mask) + neg_inf * bot_bad_negs
    sim_neg_bot_bot = (
        tf_raw_sim(pos_bot_embed, neg_bot_embed, mask) + neg_inf * bot_bad_negs
    )
    sim_neg_dial_dial = (
        tf_raw_sim(pos_dial_embed, neg_dial_embed, mask) + neg_inf * dial_bad_negs
    )
    sim_neg_bot_dial = (
        tf_raw_sim(pos_bot_embed, neg_dial_embed, mask) + neg_inf * dial_bad_negs
    )

    # output similarities between user input and bot actions
    # and similarities between bot actions and similarities between user inputs
    return sim_pos, sim_neg, sim_neg_bot_bot, sim_neg_dial_dial, sim_neg_bot_dial


def tf_calc_accuracy(sim_pos: "tf.Tensor", sim_neg: "tf.Tensor", mask: Optional["tf.Tensor"]) -> "tf.Tensor":
    """Calculate accuracy"""

    max_all_sim = tf.reduce_max(tf.concat([sim_pos, sim_neg], -1), -1)
    if mask is not None:
        return tf.reduce_sum(
            tf.cast(tf.math.equal(max_all_sim, tf.squeeze(sim_pos, -1)), tf.float32) * mask
        ) / tf.reduce_sum(mask)
    else:
        return tf.reduce_mean(
            tf.cast(tf.math.equal(max_all_sim, tf.squeeze(sim_pos, -1)), tf.float32)
        )
    # return tf.reduce_max(sim_pos) - tf.reduce_min(sim_pos)#[0, 0]
    # return sim_pos[0, 0, 0]


# noinspection PyPep8Naming
def tf_loss_margin(
    sim_pos: "tf.Tensor",
    sim_neg: "tf.Tensor",
    sim_neg_bot_bot: "tf.Tensor",
    sim_neg_dial_dial: "tf.Tensor",
    sim_neg_bot_dial: "tf.Tensor",
    mask: Optional["tf.Tensor"],
    mu_pos: float,
    mu_neg: float,
    use_max_sim_neg: bool,
    C_emb: float,
) -> "tf.Tensor":
    """Define max margin loss."""

    # loss for maximizing similarity with correct action
    loss = tf.maximum(0.0, mu_pos - tf.squeeze(sim_pos, -1))

    # loss for minimizing similarity with `num_neg` incorrect actions
    if use_max_sim_neg:
        # minimize only maximum similarity over incorrect actions
        max_sim_neg = tf.reduce_max(sim_neg, -1)
        loss += tf.maximum(0.0, mu_neg + max_sim_neg)
    else:
        # minimize all similarities with incorrect actions
        max_margin = tf.maximum(0.0, mu_neg + sim_neg)
        loss += tf.reduce_sum(max_margin, -1)

    # penalize max similarity between pos bot and neg bot embeddings
    max_sim_neg_bot = tf.maximum(0.0, tf.reduce_max(sim_neg_bot_bot, -1))
    loss += max_sim_neg_bot * C_emb

    # penalize max similarity between pos dial and neg dial embeddings
    max_sim_neg_dial = tf.maximum(0.0, tf.reduce_max(sim_neg_dial_dial, -1))
    loss += max_sim_neg_dial * C_emb

    # penalize max similarity between pos bot and neg dial embeddings
    max_sim_neg_dial = tf.maximum(0.0, tf.reduce_max(sim_neg_bot_dial, -1))
    loss += max_sim_neg_dial * C_emb

    if mask is not None:
        # mask loss for different length sequences
        loss *= mask
        # average the loss over sequence length
        loss = tf.reduce_sum(loss, -1) / tf.reduce_sum(mask, 1)

    # average the loss over the batch
    loss = tf.reduce_mean(loss)

    # add regularization losses
    loss += tf.losses.get_regularization_loss()

    return loss


def tf_loss_softmax(
    sim_pos: "tf.Tensor",
    sim_neg: "tf.Tensor",
    sim_neg_bot_bot: "tf.Tensor",
    sim_neg_dial_dial: "tf.Tensor",
    sim_neg_bot_dial: "tf.Tensor",
    mask: Optional["tf.Tensor"],
    scale_loss: bool,
) -> "tf.Tensor":
    """Define softmax loss."""

    logits = tf.concat(
        [sim_pos, sim_neg, sim_neg_bot_bot, sim_neg_dial_dial, sim_neg_bot_dial], -1
    )

    # create labels for softmax
    if len(logits.shape) == 3:
        pos_labels = tf.ones_like(logits[:, :, :1])
        neg_labels = tf.zeros_like(logits[:, :, 1:])
    else:  # len(logits.shape) == 2
        pos_labels = tf.ones_like(logits[:, :1])
        neg_labels = tf.zeros_like(logits[:, 1:])
    labels = tf.concat([pos_labels, neg_labels], -1)

    if mask is None:
        mask = 1.0

    if scale_loss:
        # mask loss by prediction confidence
        pos_pred = tf.nn.softmax(logits)[..., 0]
        mask *= tf.pow(tf.minimum(0.5, 1 - pos_pred) / 0.5, 4)

    loss = tf.losses.softmax_cross_entropy(labels, logits, mask)
    # add regularization losses
    loss += tf.losses.get_regularization_loss()

    return loss


# noinspection PyPep8Naming
def choose_loss(
    sim_pos: "tf.Tensor",
    sim_neg: "tf.Tensor",
    sim_neg_bot_bot: "tf.Tensor",
    sim_neg_dial_dial: "tf.Tensor",
    sim_neg_bot_dial: "tf.Tensor",
    mask: Optional["tf.Tensor"],
    loss_type: Text,
    mu_pos: float,
    mu_neg: float,
    use_max_sim_neg: bool,
    C_emb: float,
    scale_loss: bool,
) -> "tf.Tensor":
    """Use loss depending on given option."""

    if loss_type == "margin":
        return tf_loss_margin(
            sim_pos,
            sim_neg,
            sim_neg_bot_bot,
            sim_neg_dial_dial,
            sim_neg_bot_dial,
            mask,
            mu_pos,
            mu_neg,
            use_max_sim_neg,
            C_emb,
        )
    elif loss_type == "softmax":
        return tf_loss_softmax(
            sim_pos,
            sim_neg,
            sim_neg_bot_bot,
            sim_neg_dial_dial,
            sim_neg_bot_dial,
            mask,
            scale_loss,
        )
    else:
        raise ValueError(
            f"Wrong loss type '{loss_type}', " f"should be 'margin' or 'softmax'"
        )


# noinspection PyPep8Naming
def calculate_loss_acc(
    a_embed: "tf.Tensor",
    b_embed: "tf.Tensor",
    b_raw: "tf.Tensor",
    all_b_embed: "tf.Tensor",
    all_b_raw: "tf.Tensor",
    num_neg: int,
    mask: Optional["tf.Tensor"],
    loss_type: Text,
    mu_pos: float,
    mu_neg: float,
    use_max_sim_neg: bool,
    C_emb: float,
    scale_loss: bool,
    all_embed_layers=None,
) -> Tuple["tf.Tensor", "tf.Tensor"]:
    """Calculate loss and accuracy."""

    (
        pos_dial_embed,
        pos_bot_embed,
        neg_dial_embed,
        neg_bot_embed,
        dial_bad_negs,
        bot_bad_negs,
    ) = sample_negatives(a_embed, b_embed, b_raw, all_b_embed, all_b_raw, num_neg)

    # calculate similarities
    (sim_pos, sim_neg, sim_neg_bot_bot, sim_neg_dial_dial, sim_neg_bot_dial) = tf_sim(
        pos_dial_embed,
        pos_bot_embed,
        neg_dial_embed,
        neg_bot_embed,
        dial_bad_negs,
        bot_bad_negs,
        mask,
    )

    acc = tf_calc_accuracy(sim_pos, sim_neg, mask)

    loss = choose_loss(
        sim_pos,
        sim_neg,
        sim_neg_bot_bot,
        sim_neg_dial_dial,
        sim_neg_bot_dial,
        mask,
        loss_type,
        mu_pos,
        mu_neg,
        use_max_sim_neg,
        C_emb,
        scale_loss,
    )

    if all_embed_layers:
        loss += sum([sum(l.losses) for l in all_embed_layers if l is not None]) / tf.cast(tf.shape(a_embed)[0] + tf.shape(a_embed)[1], tf.float32)

    return loss, acc


def confidence_from_sim(sim: "tf.Tensor", similarity_type: Text) -> "tf.Tensor":
    if similarity_type == "cosine":
        # clip negative values to zero
        return tf.nn.relu(sim)
    else:
        # normalize result to [0, 1] with softmax
        return tf.nn.softmax(sim)


def linearly_increasing_batch_size(
    epoch: int, batch_size: Union[List[int], int], epochs: int
) -> int:
    """Linearly increase batch size with every epoch.

    The idea comes from https://arxiv.org/abs/1711.00489.
    """

    if not isinstance(batch_size, list):
        return int(batch_size)

    if epochs > 1:
        return int(
            batch_size[0] + epoch * (batch_size[1] - batch_size[0]) / (epochs - 1)
        )
    else:
        return int(batch_size[0])


def output_validation_stat(
    eval_init_op: "tf.Operation",
    metrics: TrainingMetrics,
    session: "tf.Session",
    is_training: "tf.Session",
    batch_size_in: "tf.Tensor",
    ep_batch_size: int,
) -> TrainingMetrics:
    """Output training statistics"""

    session.run(eval_init_op, feed_dict={batch_size_in: ep_batch_size})
    ep_val_metrics = TrainingMetrics(
        loss=defaultdict(lambda: 0.0), score=defaultdict(lambda: 0.0)
    )
    batches_per_epoch = 0
    while True:
        try:
            batch_val_metrics = session.run([metrics], feed_dict={is_training: False})
            batch_val_metrics = batch_val_metrics[0]
            batches_per_epoch += 1
            for name, value in batch_val_metrics.loss.items():
                ep_val_metrics.loss[name] += value
            for name, value in batch_val_metrics.score.items():
                ep_val_metrics.score[name] += value

        except tf.errors.OutOfRangeError:
            break

    for name, value in ep_val_metrics.loss.items():
        ep_val_metrics.loss[name] = value / batches_per_epoch
    for name, value in ep_val_metrics.score.items():
        ep_val_metrics.score[name] = value / batches_per_epoch

    return ep_val_metrics


def train_tf_dataset(
    train_init_op: "tf.Operation",
    eval_init_op: "tf.Operation",
    batch_size_in: "tf.Tensor",
    metrics: TrainingMetrics,
    train_op: "tf.Tensor",
    session: "tf.Session",
    is_training: "tf.Session",
    epochs: int,
    batch_size: Union[List[int], int],
    evaluate_on_num_examples: int,
    evaluate_every_num_epochs: int,
    output_file: Optional[Text] = None,
) -> None:
    """Train tf graph"""

    session.run(tf.global_variables_initializer())
    session.run(tf.local_variables_initializer())

    if evaluate_on_num_examples:
        logger.info(
            f"Validation accuracy is calculated every {evaluate_every_num_epochs} "
            f"epochs."
        )
    pbar = tqdm(range(epochs), desc="Epochs", disable=is_logging_disabled())

    train_metrics = TrainingMetrics(loss={}, score={})
    val_metrics = TrainingMetrics(loss={}, score={})
    for ep in pbar:

        ep_batch_size = linearly_increasing_batch_size(ep, batch_size, epochs)

        session.run(train_init_op, feed_dict={batch_size_in: ep_batch_size})

        ep_train_metrics = TrainingMetrics(
            loss=defaultdict(lambda: 0.0), score=defaultdict(lambda: 0.0)
        )
        batches_per_epoch = 0
        while True:
            try:
                _, batch_train_metric = session.run(
                    [train_op, metrics], feed_dict={is_training: True}
                )
                batches_per_epoch += 1
                for name, value in batch_train_metric.loss.items():
                    ep_train_metrics.loss[name] += value
                for name, value in batch_train_metric.score.items():
                    ep_train_metrics.score[name] += value

            except tf.errors.OutOfRangeError:
                break

        for name, value in ep_train_metrics.loss.items():
            train_metrics.loss[name] = value / batches_per_epoch
        for name, value in ep_train_metrics.score.items():
            train_metrics.score[name] = value / batches_per_epoch

        postfix_dict = {}
        postfix_dict = _update_postfix_dict(postfix_dict, train_metrics)

        if eval_init_op is not None:
            if (ep + 1) % evaluate_every_num_epochs == 0 or (ep + 1) == epochs:
                val_metrics = output_validation_stat(
                    eval_init_op,
                    metrics,
                    session,
                    is_training,
                    batch_size_in,
                    ep_batch_size,
                )

            postfix_dict = _update_postfix_dict(postfix_dict, val_metrics, "val_")

        pbar.set_postfix(postfix_dict)

        _write_training_metrics(output_file, ep, train_metrics, val_metrics)

    logger.info("Finished training.")


def _update_postfix_dict(
    postfix_dict: Dict[Text, Text], metrics: TrainingMetrics, prefix: Text = ""
) -> Dict[Text, Text]:
    for name, value in metrics.loss.items():
        postfix_dict[f"{prefix}{name}"] = f"{value:.3f}"
    for name, value in metrics.score.items():
        postfix_dict[f"{prefix}{name}"] = f"{value:.3f}"
    return postfix_dict


def _write_training_metrics(
    output_file: Text,
    epoch: int,
    train_metrics: TrainingMetrics,
    val_metrics: TrainingMetrics,
):
    if output_file:
        import datetime

        # output log file
        with open(output_file, "a") as f:
            # make headers on first epoch
            if epoch == 0:
                f.write(f"EPOCH\tTIMESTAMP")
                [f.write(f"\t{key.upper()}") for key in train_metrics.loss.keys()]
                [f.write(f"\t{key.upper()}") for key in train_metrics.score.keys()]
                [f.write(f"\tVAL_{key.upper()}") for key in train_metrics.loss.keys()]
                [f.write(f"\tVAL_{key.upper()}") for key in train_metrics.score.keys()]

            f.write(f"\n{epoch}\t{datetime.datetime.now():%H:%M:%S}")
            [f.write(f"\t{val:.3f}") for val in train_metrics.loss.values()]
            [f.write(f"\t{val:.3f}") for val in train_metrics.score.values()]
            [
                f.write(f"\t{val:.3f}") if val else f.write("\t0.0")
                for val in val_metrics.loss.values()
            ]
            [
                f.write(f"\t{val:.3f}") if val else f.write("\t0.0")
                for val in val_metrics.score.values()
            ]


def extract_attention(attention_weights) -> Optional["tf.Tensor"]:
    """Extract attention probabilities from t2t dict"""

    attention = [
        tf.expand_dims(t, 0)
        for name, t in attention_weights.items()
        # the strings come from t2t library
        if "multihead_attention/dot_product" in name and not name.endswith("/logits")
    ]

    if attention:
        return tf.concat(attention, 0)


def persist_tensor(
    name: Text,
    tensor: Union["tf.Tensor", Tuple["tf.Tensor"], List["tf.Tensor"]],
    graph: "tf.Graph",
) -> None:
    """Add tensor to collection if it is not None"""

    if tensor is not None:
        graph.clear_collection(name)
        if isinstance(tensor, tuple) or isinstance(tensor, list):
            for t in tensor:
                graph.add_to_collection(name, t)
        else:
            graph.add_to_collection(name, tensor)


def load_tensor(name: Text) -> Optional[Union["tf.Tensor", List["tf.Tensor"]]]:
    """Load tensor or set it to None"""

    tensor_list = tf.get_collection(name)

    if not tensor_list:
        return None

    if len(tensor_list) == 1:
        return tensor_list[0]

    return tensor_list<|MERGE_RESOLUTION|>--- conflicted
+++ resolved
@@ -383,7 +383,6 @@
 
     if not isinstance(array_of_sparse[0], scipy.sparse.coo_matrix):
         array_of_sparse = [x.tocoo() for x in array_of_sparse]
-<<<<<<< HEAD
 
     max_seq_len = max([x.shape[0] for x in array_of_sparse])
 
@@ -396,21 +395,6 @@
     data = np.hstack([x.data for x in array_of_sparse])
     shape = np.array((len(array_of_sparse), max_seq_len, array_of_sparse[0].shape[-1]))
 
-=======
-
-    max_seq_len = max([x.shape[0] for x in array_of_sparse])
-
-    indices = np.hstack(
-        [
-            np.vstack([i * np.ones_like(x.row), x.row, x.col])
-            for i, x in enumerate(array_of_sparse)
-        ]
-    ).T
-    data = np.hstack([x.data for x in array_of_sparse])
-
-    shape = np.array((len(array_of_sparse), max_seq_len, array_of_sparse[0].shape[-1]))
-
->>>>>>> 77465df3
     return [indices.astype(np.int64), data.astype(np.float32), shape.astype(np.int64)]
 
 
